# Cargo Architecture

This document gives a high level overview of Cargo internals. You may
find it useful if you want to contribute to Cargo or if you are
interested in the inner workings of Cargo.

The purpose of Cargo is to formalize a canonical Rust workflow, by automating
the standard tasks associated with distributing software. Cargo simplifies
structuring a new project, adding dependencies, writing and running unit tests,
and more.


## Subcommands

Cargo is a single binary composed of a set of [`clap`][] subcommands. All subcommands live in
`src/bin/cargo/commands` directory. `src/bin/cargo/main.rs` is the entry point.

Each subcommand, such as `src/bin/cargo/commands/build.rs`, has its own API
interface, similarly to Git's, parsing command line options, reading the
configuration files, discovering the Cargo project in the current directory and
delegating the actual implementation to one
of the functions in `src/cargo/ops/mod.rs`. This short file is a good
place to find out about most of the things that Cargo can do.
Subcommands are designed to pipe to one another, and custom subcommands make
Cargo easy to extend and attach tools to.

[`clap`]: https://clap.rs/


## Important Data Structures

There are some important data structures which are used throughout
Cargo.

`Config` is available almost everywhere and holds "global"
information, such as `CARGO_HOME` or configuration from
`.cargo/config` files. The `shell` method of `Config` is the entry
point for printing status messages and other info to the console.

`Workspace` is the description of the workspace for the current
working directory. Each workspace contains at least one
`Package`. Each package corresponds to a single `Cargo.toml`, and may
define several `Target`s, such as the library, binaries, integration
test or examples. Targets are crates (each target defines a crate
root, like `src/lib.rs` or `examples/foo.rs`) and are what is actually
compiled by `rustc`.

A typical package defines the single library target and several
auxiliary ones. Packages are a unit of dependency in Cargo, and when
package `foo` depends on package `bar`, that means that each target
from `foo` needs the library target from `bar`.

`PackageId` is the unique identifier of a (possibly remote)
package. It consist of three components: name, version and source
id. Source is the place where the source code for package comes
from. Typical sources are crates.io, a git repository or a folder on
the local hard drive.

`Resolve` is the representation of a directed acyclic graph of package
dependencies, which uses `PackageId`s for nodes. This is the data
structure that is saved to the lock file. If there is no lock file,
Cargo constructs a resolve by finding a graph of packages which
matches declared dependency specification according to semver.


## Persistence

Cargo is a non-daemon command line application, which means that all
the information used by Cargo must be persisted on the hard drive. The
main sources of information are `Cargo.toml` and `Cargo.lock` files,
`.cargo/config` configuration files and the globally shared registry
of packages downloaded from crates.io, usually located at
`~/.cargo/registry`. See `src/sources/registry` for the specifics of
the registry storage format.


## Concurrency

Cargo is mostly single threaded. The only concurrency inside a single
instance of Cargo happens during compilation, when several instances
of `rustc` are invoked in parallel to build independent
targets. However there can be several different instances of Cargo
process running concurrently on the system. Cargo guarantees that this
is always safe by using file locks when accessing potentially shared
data like the registry or the target directory.


## Tests

Cargo has an impressive test suite located in the `tests` folder. Most
of the test are integration: a project structure with `Cargo.toml` and
rust source code is created in a temporary directory, `cargo` binary
is invoked via `std::process::Command` and then stdout and stderr are
verified against the expected output. To simplify testing, several
macros of the form `[MACRO]` are used in the expected output. For
example, `[..]` matches any string.

To see stdout and stderr streams of the subordinate process, add `.stream()`
call to the built-up `Execs`:

```rust
// Before
p.cargo("run").run();

// After
p.cargo("run").stream().run();
```

Alternatively to build and run a custom version of cargo simply run `cargo build`
and execute `target/debug/cargo`. Note that `+nightly`/`+stable` (and variants),
being [rustup](https://rustup.rs/) features, won't work when executing the locally
built cargo binary directly, you have to instead build with `cargo +nightly build`
and run with `rustup run` (e.g `rustup run nightly
<path-to-cargo>/target/debug/cargo <args>..`) (or set the `RUSTC` env var to point
to nightly rustc).

## Logging

Cargo uses [`env_logger`](https://docs.rs/env_logger/*/env_logger/), so you can set
<<<<<<< HEAD
`CARGO_LOG` environment variable to get the logs. This is useful both for diagnosing
bugs in stable Cargo and for local development. Cargo also has internal hierarchical 
profiling infrastructure, which is activated via `CARGO_PROFILE` variable 

```
# Outputs all logs with levels debug and higher  
$ CARGO_LOG=debug cargo generate-lockfile

# Don't forget that you can filter by module as well 
$ CARGO_LOG=cargo::core::resolver=trace cargo generate-lockfile
=======
`RUST_LOG` environment variable to get the logs. This is useful both for diagnosing
bugs in stable Cargo and for local development. Cargo also has internal hierarchical
profiling infrastructure, which is activated via `CARGO_PROFILE` variable

```
# Outputs all logs with levels debug and higher
$ RUST_LOG=debug cargo generate-lockfile

# Don't forget that you can filter by module as well
$ RUST_LOG=cargo::core::resolver=trace cargo generate-lockfile
>>>>>>> 140144be

# Output first three levels of profiling info
$ CARGO_PROFILE=3 cargo generate-lockfile
```<|MERGE_RESOLUTION|>--- conflicted
+++ resolved
@@ -117,29 +117,16 @@
 ## Logging
 
 Cargo uses [`env_logger`](https://docs.rs/env_logger/*/env_logger/), so you can set
-<<<<<<< HEAD
 `CARGO_LOG` environment variable to get the logs. This is useful both for diagnosing
-bugs in stable Cargo and for local development. Cargo also has internal hierarchical 
-profiling infrastructure, which is activated via `CARGO_PROFILE` variable 
-
-```
-# Outputs all logs with levels debug and higher  
-$ CARGO_LOG=debug cargo generate-lockfile
-
-# Don't forget that you can filter by module as well 
-$ CARGO_LOG=cargo::core::resolver=trace cargo generate-lockfile
-=======
-`RUST_LOG` environment variable to get the logs. This is useful both for diagnosing
 bugs in stable Cargo and for local development. Cargo also has internal hierarchical
 profiling infrastructure, which is activated via `CARGO_PROFILE` variable
 
 ```
 # Outputs all logs with levels debug and higher
-$ RUST_LOG=debug cargo generate-lockfile
+$ CARGO_LOG=debug cargo generate-lockfile
 
 # Don't forget that you can filter by module as well
-$ RUST_LOG=cargo::core::resolver=trace cargo generate-lockfile
->>>>>>> 140144be
+$ CARGO_LOG=cargo::core::resolver=trace cargo generate-lockfile
 
 # Output first three levels of profiling info
 $ CARGO_PROFILE=3 cargo generate-lockfile
