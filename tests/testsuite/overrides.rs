--- conflicted
+++ resolved
@@ -38,11 +38,7 @@
     p.cargo("build")
         .with_stderr(
             "\
-<<<<<<< HEAD
-[UPDATING] registry `[ROOT][..]`
-=======
-[UPDATING] `file://[..]` index
->>>>>>> 59843122
+[UPDATING] `[ROOT][..]` index
 [UPDATING] git repository `[..]`
 [COMPILING] bar v0.1.0 ([ROOT][..])
 [COMPILING] foo v0.0.1 ([CWD])
@@ -187,11 +183,7 @@
     p.cargo("build")
         .with_stderr(
             "\
-<<<<<<< HEAD
-[UPDATING] registry `[ROOT][..]`
-=======
-[UPDATING] `file://[..]` index
->>>>>>> 59843122
+[UPDATING] `[ROOT][..]` index
 [UPDATING] git repository `[..]`
 [DOWNLOADING] baz v0.2.0 (registry [..])
 [COMPILING] bar v0.1.0 ([ROOT][..])
@@ -239,17 +231,10 @@
     p.cargo("build")
         .with_stderr(
             "\
-<<<<<<< HEAD
-[UPDATING] registry `[ROOT][..]`
+[UPDATING] `[ROOT][..]` index
 [UPDATING] git repository `[ROOT][..]`
 [COMPILING] bar v0.1.0 ([ROOT][..])
 [COMPILING] foo v0.0.1 ([CWD])
-=======
-[UPDATING] `file://[..]` index
-[UPDATING] git repository `file://[..]`
-[COMPILING] bar v0.1.0 (file://[..])
-[COMPILING] foo v0.0.1 (CWD)
->>>>>>> 59843122
 [FINISHED] dev [unoptimized + debuginfo] target(s) in [..]
 ",
         ).run();
@@ -290,15 +275,9 @@
     p.cargo("build")
         .with_stderr(
             "\
-<<<<<<< HEAD
-[UPDATING] registry `[ROOT][..]`
+[UPDATING] `[ROOT][..]` index
 [COMPILING] bar v0.1.0 ([ROOT][..])
 [COMPILING] foo v0.0.1 ([CWD])
-=======
-[UPDATING] `file://[..]` index
-[COMPILING] bar v0.1.0 (file://[..])
-[COMPILING] foo v0.0.1 (CWD)
->>>>>>> 59843122
 [FINISHED] dev [unoptimized + debuginfo] target(s) in [..]
 ",
         ).run();
@@ -357,11 +336,7 @@
     p.cargo("build")
         .with_stderr(
             "\
-<<<<<<< HEAD
-[UPDATING] registry `[ROOT][..]`
-=======
-[UPDATING] `file://[..]` index
->>>>>>> 59843122
+[UPDATING] `[ROOT][..]` index
 [UPDATING] git repository `[..]`
 [DOWNLOADING] [..]
 [DOWNLOADING] [..]
@@ -418,11 +393,7 @@
     p.cargo("build")
         .with_stderr(
             "\
-<<<<<<< HEAD
-[UPDATING] registry `[ROOT][..]`
-=======
-[UPDATING] `file://[..]` index
->>>>>>> 59843122
+[UPDATING] `[ROOT][..]` index
 [UPDATING] git repository `[..]`
 [DOWNLOADING] baz v0.1.1 (registry [..])
 [COMPILING] baz v0.1.1
@@ -439,23 +410,14 @@
         .arg(&format!("{}#bar", foo.url()))
         .with_stderr(
             "\
-<<<<<<< HEAD
 [UPDATING] git repository `[ROOT][..]`
-[UPDATING] registry `[ROOT][..]`
-=======
-[UPDATING] git repository `file://[..]`
-[UPDATING] `file://[..]` index
->>>>>>> 59843122
+[UPDATING] `[ROOT][..]` index
 ",
         ).run();
     p.cargo("update -p https://github.com/rust-lang/crates.io-index#bar")
         .with_stderr(
             "\
-<<<<<<< HEAD
-[UPDATING] registry `[ROOT][..]`
-=======
-[UPDATING] `file://[..]` index
->>>>>>> 59843122
+[UPDATING] `[ROOT][..]` index
 ",
         ).run();
 
