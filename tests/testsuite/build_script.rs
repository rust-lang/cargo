--- conflicted
+++ resolved
@@ -1552,13 +1552,8 @@
 
     let root = build.root().join("target").join("debug");
     foo.cargo("build -v")
-<<<<<<< HEAD
-        .env("SRC", build.root())
+        .env("BUILDER_ROOT", root)
         .env("CARGO_LOG", "cargo::ops::cargo_rustc")
-=======
-        .env("BUILDER_ROOT", root)
-        .env("RUST_LOG", "cargo::ops::cargo_rustc")
->>>>>>> 24581807
         .run();
 }
 
