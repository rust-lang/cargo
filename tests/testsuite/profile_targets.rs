<<<<<<< HEAD
use crate::support::{basic_manifest, project, Project};
=======
use cargo_test_support::{basic_manifest, project, Project};
>>>>>>> 13bc9a1b

// These tests try to exercise exactly which profiles are selected for every target.

fn all_target_project() -> Project {
    // This abuses the `codegen-units` setting so that we can verify exactly
    // which profile is used for each compiler invocation.
    project()
        .file(
            "Cargo.toml",
            r#"
            [package]
            name = "foo"
            version = "0.0.1"

            [dependencies]
            bar = { path = "bar" }

            [build-dependencies]
            bdep = { path = "bdep" }

            [profile.dev]
            codegen-units = 1
            panic = "abort"
            [profile.release]
            codegen-units = 2
            panic = "abort"
            [profile.test]
            codegen-units = 3
            [profile.bench]
            codegen-units = 4
        "#,
        )
        .file("src/lib.rs", "extern crate bar;")
        .file("src/main.rs", "extern crate foo; fn main() {}")
        .file("examples/ex1.rs", "extern crate foo; fn main() {}")
        .file("tests/test1.rs", "extern crate foo;")
        .file("benches/bench1.rs", "extern crate foo;")
        .file(
            "build.rs",
            r#"
            extern crate bdep;
            fn main() {
                eprintln!("foo custom build PROFILE={} DEBUG={} OPT_LEVEL={}",
                    std::env::var("PROFILE").unwrap(),
                    std::env::var("DEBUG").unwrap(),
                    std::env::var("OPT_LEVEL").unwrap(),
                );
            }
        "#,
        )
        // `bar` package.
        .file("bar/Cargo.toml", &basic_manifest("bar", "0.0.1"))
        .file("bar/src/lib.rs", "")
        // `bdep` package.
        .file(
            "bdep/Cargo.toml",
            r#"
            [package]
            name = "bdep"
            version = "0.0.1"

            [dependencies]
            bar = { path = "../bar" }
        "#,
        )
        .file("bdep/src/lib.rs", "extern crate bar;")
        .build()
}

#[cargo_test]
fn profile_selection_build() {
    let p = all_target_project();

    // `build`
    // NOTES:
    // - bdep `panic` is not set because it thinks `build.rs` is a plugin.
    // - build_script_build is built without panic because it thinks `build.rs` is a plugin.
    p.cargo("build -vv").with_stderr_unordered("\
[COMPILING] bar [..]
[RUNNING] `[..] rustc --crate-name bar bar/src/lib.rs [..]--crate-type lib --emit=[..]link -C panic=abort -C codegen-units=1 -C debuginfo=2 [..]
[RUNNING] `[..] rustc --crate-name bar bar/src/lib.rs [..]--crate-type lib --emit=[..]link -C codegen-units=1 -C debuginfo=2 [..]
[COMPILING] bdep [..]
[RUNNING] `[..] rustc --crate-name bdep bdep/src/lib.rs [..]--crate-type lib --emit=[..]link -C codegen-units=1 -C debuginfo=2 [..]
[COMPILING] foo [..]
[RUNNING] `[..] rustc --crate-name build_script_build build.rs [..]--crate-type bin --emit=[..]link -C codegen-units=1 -C debuginfo=2 [..]
[RUNNING] `[..]/target/debug/build/foo-[..]/build-script-build`
[foo 0.0.1] foo custom build PROFILE=debug DEBUG=true OPT_LEVEL=0
[RUNNING] `[..] rustc --crate-name foo src/lib.rs [..]--crate-type lib --emit=[..]link -C panic=abort -C codegen-units=1 -C debuginfo=2 [..]
[RUNNING] `[..] rustc --crate-name foo src/main.rs [..]--crate-type bin --emit=[..]link -C panic=abort -C codegen-units=1 -C debuginfo=2 [..]
[FINISHED] dev [unoptimized + debuginfo] [..]
").run();
    p.cargo("build -vv")
        .with_stderr_unordered(
            "\
[FRESH] bar [..]
[FRESH] bdep [..]
[FRESH] foo [..]
[FINISHED] dev [unoptimized + debuginfo] [..]
",
        )
        .run();
}

#[cargo_test]
fn profile_selection_build_release() {
    let p = all_target_project();

    // `build --release`
    p.cargo("build --release -vv").with_stderr_unordered("\
[COMPILING] bar [..]
[RUNNING] `[..] rustc --crate-name bar bar/src/lib.rs [..]--crate-type lib --emit=[..]link -C opt-level=3 -C panic=abort -C codegen-units=2 [..]
[RUNNING] `[..] rustc --crate-name bar bar/src/lib.rs [..]--crate-type lib --emit=[..]link -C opt-level=3 -C codegen-units=2 [..]
[COMPILING] bdep [..]
[RUNNING] `[..] rustc --crate-name bdep bdep/src/lib.rs [..]--crate-type lib --emit=[..]link -C opt-level=3 -C codegen-units=2 [..]
[COMPILING] foo [..]
[RUNNING] `[..] rustc --crate-name build_script_build build.rs [..]--crate-type bin --emit=[..]link -C opt-level=3 -C codegen-units=2 [..]
[RUNNING] `[..]/target/release/build/foo-[..]/build-script-build`
[foo 0.0.1] foo custom build PROFILE=release DEBUG=false OPT_LEVEL=3
[RUNNING] `[..] rustc --crate-name foo src/lib.rs [..]--crate-type lib --emit=[..]link -C opt-level=3 -C panic=abort -C codegen-units=2 [..]
[RUNNING] `[..] rustc --crate-name foo src/main.rs [..]--crate-type bin --emit=[..]link -C opt-level=3 -C panic=abort -C codegen-units=2 [..]
[FINISHED] release [optimized] [..]
").run();
    p.cargo("build --release -vv")
        .with_stderr_unordered(
            "\
[FRESH] bar [..]
[FRESH] bdep [..]
[FRESH] foo [..]
[FINISHED] release [optimized] [..]
",
        )
        .run();
}

#[cargo_test]
fn profile_selection_build_all_targets() {
    let p = all_target_project();
    // `build`
    // NOTES:
    // - bdep `panic` is not set because it thinks `build.rs` is a plugin.
    // - build_script_build is built without panic because it thinks
    //   `build.rs` is a plugin.
    // - Benchmark dependencies are compiled in `dev` mode, which may be
    //   surprising. See issue rust-lang/cargo#4929.
    //
    // - Dependency profiles:
    //   Pkg  Target  Profile     Reason
    //   ---  ------  -------     ------
    //   bar  lib     dev         For foo-bin
    //   bar  lib     dev-panic   For tests/benches and bdep
    //   bdep lib     dev-panic   For foo build.rs
    //   foo  custom  dev-panic
    //
    // - `foo` target list is:
    //   Target   Profile    Mode
    //   ------   -------    ----
    //   lib      dev+panic  build  (a normal lib target)
    //   lib      dev-panic  build  (used by tests/benches)
    //   lib      test       test
    //   test     test       test
    //   bench    test       test
    //   bin      test       test
    //   bin      dev        build
    //   example  dev        build
    p.cargo("build --all-targets -vv").with_stderr_unordered("\
[COMPILING] bar [..]
[RUNNING] `[..] rustc --crate-name bar bar/src/lib.rs [..]--crate-type lib --emit=[..]link -C codegen-units=1 -C debuginfo=2 [..]
[RUNNING] `[..] rustc --crate-name bar bar/src/lib.rs [..]--crate-type lib --emit=[..]link -C panic=abort -C codegen-units=1 -C debuginfo=2 [..]
[COMPILING] bdep [..]
[RUNNING] `[..] rustc --crate-name bdep bdep/src/lib.rs [..]--crate-type lib --emit=[..]link -C codegen-units=1 -C debuginfo=2 [..]
[COMPILING] foo [..]
[RUNNING] `[..] rustc --crate-name build_script_build build.rs [..]--crate-type bin --emit=[..]link -C codegen-units=1 -C debuginfo=2 [..]
[RUNNING] `[..]/target/debug/build/foo-[..]/build-script-build`
[foo 0.0.1] foo custom build PROFILE=debug DEBUG=true OPT_LEVEL=0
[RUNNING] `[..] rustc --crate-name foo src/lib.rs [..]--crate-type lib --emit=[..]link -C panic=abort -C codegen-units=1 -C debuginfo=2 [..]`
[RUNNING] `[..] rustc --crate-name foo src/lib.rs [..]--emit=[..]link -C codegen-units=3 -C debuginfo=2 --test [..]`
[RUNNING] `[..] rustc --crate-name foo src/lib.rs [..]--crate-type lib --emit=[..]link -C codegen-units=1 -C debuginfo=2 [..]`
[RUNNING] `[..] rustc --crate-name foo src/main.rs [..]--emit=[..]link -C codegen-units=3 -C debuginfo=2 --test [..]`
[RUNNING] `[..] rustc --crate-name test1 tests/test1.rs [..]--emit=[..]link -C codegen-units=3 -C debuginfo=2 --test [..]`
[RUNNING] `[..] rustc --crate-name bench1 benches/bench1.rs [..]--emit=[..]link -C codegen-units=3 -C debuginfo=2 --test [..]`
[RUNNING] `[..] rustc --crate-name foo src/main.rs [..]--crate-type bin --emit=[..]link -C panic=abort -C codegen-units=1 -C debuginfo=2 [..]`
[RUNNING] `[..] rustc --crate-name ex1 examples/ex1.rs [..]--crate-type bin --emit=[..]link -C panic=abort -C codegen-units=1 -C debuginfo=2 [..]`
[FINISHED] dev [unoptimized + debuginfo] [..]
").run();
    p.cargo("build -vv")
        .with_stderr_unordered(
            "\
[FRESH] bar [..]
[FRESH] bdep [..]
[FRESH] foo [..]
[FINISHED] dev [unoptimized + debuginfo] [..]
",
        )
        .run();
}

#[cargo_test]
fn profile_selection_build_all_targets_release() {
    let p = all_target_project();
    // `build --all-targets --release`
    // NOTES:
    // - bdep `panic` is not set because it thinks `build.rs` is a plugin.
    // - bar compiled twice. It tries with and without panic, but the "is a
    //   plugin" logic is forcing it to be cleared.
    // - build_script_build is built without panic because it thinks
    //   `build.rs` is a plugin.
    // - build_script_build is being run two times. Once for the `dev` and
    //   `test` targets, once for the `bench` targets.
    //   TODO: "PROFILE" says debug both times, though!
    //
    // - Dependency profiles:
    //   Pkg  Target  Profile        Reason
    //   ---  ------  -------        ------
    //   bar  lib     release        For foo-bin
    //   bar  lib     release-panic  For tests/benches and bdep
    //   bdep lib     release-panic  For foo build.rs
    //   foo  custom  release-panic
    //
    // - `foo` target list is:
    //   Target   Profile        Mode
    //   ------   -------        ----
    //   lib      release+panic  build  (a normal lib target)
    //   lib      release-panic  build  (used by tests/benches)
    //   lib      bench          test   (bench/test de-duped)
    //   test     bench          test
    //   bench    bench          test
    //   bin      bench          test   (bench/test de-duped)
    //   bin      release        build
    //   example  release        build
    p.cargo("build --all-targets --release -vv").with_stderr_unordered("\
[COMPILING] bar [..]
[RUNNING] `[..] rustc --crate-name bar bar/src/lib.rs [..]--crate-type lib --emit=[..]link -C opt-level=3 -C codegen-units=2 [..]
[RUNNING] `[..] rustc --crate-name bar bar/src/lib.rs [..]--crate-type lib --emit=[..]link -C opt-level=3 -C panic=abort -C codegen-units=2 [..]
[COMPILING] bdep [..]
[RUNNING] `[..] rustc --crate-name bdep bdep/src/lib.rs [..]--crate-type lib --emit=[..]link -C opt-level=3 -C codegen-units=2 [..]
[COMPILING] foo [..]
[RUNNING] `[..] rustc --crate-name build_script_build build.rs [..]--crate-type bin --emit=[..]link -C opt-level=3 -C codegen-units=2 [..]
[RUNNING] `[..]/target/release/build/foo-[..]/build-script-build`
[foo 0.0.1] foo custom build PROFILE=release DEBUG=false OPT_LEVEL=3
[RUNNING] `[..] rustc --crate-name foo src/lib.rs [..]--crate-type lib --emit=[..]link -C opt-level=3 -C panic=abort -C codegen-units=2 [..]`
[RUNNING] `[..] rustc --crate-name foo src/lib.rs [..]--emit=[..]link -C opt-level=3 -C codegen-units=4 --test [..]`
[RUNNING] `[..] rustc --crate-name foo src/lib.rs [..]--crate-type lib --emit=[..]link -C opt-level=3 -C codegen-units=2 [..]`
[RUNNING] `[..] rustc --crate-name test1 tests/test1.rs [..]--emit=[..]link -C opt-level=3 -C codegen-units=4 --test [..]`
[RUNNING] `[..] rustc --crate-name bench1 benches/bench1.rs [..]--emit=[..]link -C opt-level=3 -C codegen-units=4 --test [..]`
[RUNNING] `[..] rustc --crate-name foo src/main.rs [..]--emit=[..]link -C opt-level=3 -C codegen-units=4 --test [..]`
[RUNNING] `[..] rustc --crate-name foo src/main.rs [..]--crate-type bin --emit=[..]link -C opt-level=3 -C panic=abort -C codegen-units=2 [..]`
[RUNNING] `[..] rustc --crate-name ex1 examples/ex1.rs [..]--crate-type bin --emit=[..]link -C opt-level=3 -C panic=abort -C codegen-units=2 [..]`
[FINISHED] release [optimized] [..]
").run();
    p.cargo("build --all-targets --release -vv")
        .with_stderr_unordered(
            "\
[FRESH] bar [..]
[FRESH] bdep [..]
[FRESH] foo [..]
[FINISHED] release [optimized] [..]
",
        )
        .run();
}

#[cargo_test]
fn profile_selection_test() {
    let p = all_target_project();
    // `test`
    // NOTES:
    // - Dependency profiles:
    //   Pkg  Target  Profile    Reason
    //   ---  ------  -------    ------
    //   bar  lib     dev        For foo-bin
    //   bar  lib     dev-panic  For tests/benches and bdep
    //   bdep lib     dev-panic  For foo build.rs
    //   foo  custom  dev-panic
    //
    // - `foo` target list is:
    //   Target   Profile        Mode
    //   ------   -------        ----
    //   lib      dev-panic      build (for tests)
    //   lib      dev            build (for bins)
    //   lib      test           test
    //   test     test           test
    //   example  dev-panic      build
    //   bin      test           test
    //   bin      dev            build
    //
    p.cargo("test -vv").with_stderr_unordered("\
[COMPILING] bar [..]
[RUNNING] `[..] rustc --crate-name bar bar/src/lib.rs [..]--crate-type lib --emit=[..]link -C codegen-units=1 -C debuginfo=2 [..]
[RUNNING] `[..] rustc --crate-name bar bar/src/lib.rs [..]--crate-type lib --emit=[..]link -C panic=abort -C codegen-units=1 -C debuginfo=2 [..]
[COMPILING] bdep [..]
[RUNNING] `[..] rustc --crate-name bdep bdep/src/lib.rs [..]--crate-type lib --emit=[..]link -C codegen-units=1 -C debuginfo=2 [..]
[COMPILING] foo [..]
[RUNNING] `[..] rustc --crate-name build_script_build build.rs [..]--crate-type bin --emit=[..]link -C codegen-units=1 -C debuginfo=2 [..]
[RUNNING] `[..]/target/debug/build/foo-[..]/build-script-build`
[foo 0.0.1] foo custom build PROFILE=debug DEBUG=true OPT_LEVEL=0
[RUNNING] `[..] rustc --crate-name foo src/lib.rs [..]--crate-type lib --emit=[..]link -C panic=abort -C codegen-units=1 -C debuginfo=2 [..]
[RUNNING] `[..] rustc --crate-name foo src/lib.rs [..]--crate-type lib --emit=[..]link -C codegen-units=1 -C debuginfo=2 [..]
[RUNNING] `[..] rustc --crate-name foo src/lib.rs [..]--emit=[..]link -C codegen-units=3 -C debuginfo=2 --test [..]
[RUNNING] `[..] rustc --crate-name test1 tests/test1.rs [..]--emit=[..]link -C codegen-units=3 -C debuginfo=2 --test [..]
[RUNNING] `[..] rustc --crate-name ex1 examples/ex1.rs [..]--crate-type bin --emit=[..]link -C codegen-units=1 -C debuginfo=2 [..]
[RUNNING] `[..] rustc --crate-name foo src/main.rs [..]--emit=[..]link -C codegen-units=3 -C debuginfo=2 --test [..]
[RUNNING] `[..] rustc --crate-name foo src/main.rs [..]--crate-type bin --emit=[..]link -C panic=abort -C codegen-units=1 -C debuginfo=2 [..]
[FINISHED] dev [unoptimized + debuginfo] [..]
[RUNNING] `[..]/deps/foo-[..]`
[RUNNING] `[..]/deps/foo-[..]`
[RUNNING] `[..]/deps/test1-[..]`
[DOCTEST] foo
[RUNNING] `rustdoc [..]--test [..]
").run();
    p.cargo("test -vv")
        .with_stderr_unordered(
            "\
[FRESH] bar [..]
[FRESH] bdep [..]
[FRESH] foo [..]
[FINISHED] dev [unoptimized + debuginfo] [..]
[RUNNING] `[..]/deps/foo-[..]`
[RUNNING] `[..]/deps/foo-[..]`
[RUNNING] `[..]/deps/test1-[..]`
[DOCTEST] foo
[RUNNING] `rustdoc [..]--test [..]
",
        )
        .run();
}

#[cargo_test]
fn profile_selection_test_release() {
    let p = all_target_project();
    // `test --release`
    // NOTES:
    // - Dependency profiles:
    //   Pkg  Target  Profile        Reason
    //   ---  ------  -------        ------
    //   bar  lib     release        For foo-bin
    //   bar  lib     release-panic  For tests/benches and bdep
    //   bdep lib     release-panic  For foo build.rs
    //   foo  custom  release-panic
    //
    // - `foo` target list is:
    //   Target   Profile        Mode
    //   ------   -------        ----
    //   lib      release-panic  build  (for tests)
    //   lib      release        build  (for bins)
    //   lib      bench          test
    //   test     bench          test
    //   example  release-panic  build
    //   bin      bench          test
    //   bin      release        build
    //
    p.cargo("test --release -vv").with_stderr_unordered("\
[COMPILING] bar [..]
[RUNNING] `[..] rustc --crate-name bar bar/src/lib.rs [..]--crate-type lib --emit=[..]link -C opt-level=3 -C codegen-units=2 [..]
[RUNNING] `[..] rustc --crate-name bar bar/src/lib.rs [..]--crate-type lib --emit=[..]link -C opt-level=3 -C panic=abort -C codegen-units=2 [..]
[COMPILING] bdep [..]
[RUNNING] `[..] rustc --crate-name bdep bdep/src/lib.rs [..]--crate-type lib --emit=[..]link -C opt-level=3 -C codegen-units=2 [..]
[COMPILING] foo [..]
[RUNNING] `[..] rustc --crate-name build_script_build build.rs [..]--crate-type bin --emit=[..]link -C opt-level=3 -C codegen-units=2 [..]
[RUNNING] `[..]/target/release/build/foo-[..]/build-script-build`
[foo 0.0.1] foo custom build PROFILE=release DEBUG=false OPT_LEVEL=3
[RUNNING] `[..] rustc --crate-name foo src/lib.rs [..]--crate-type lib --emit=[..]link -C opt-level=3 -C panic=abort -C codegen-units=2 [..]
[RUNNING] `[..] rustc --crate-name foo src/lib.rs [..]--crate-type lib --emit=[..]link -C opt-level=3 -C codegen-units=2 [..]
[RUNNING] `[..] rustc --crate-name foo src/lib.rs [..]--emit=[..]link -C opt-level=3 -C codegen-units=4 --test [..]
[RUNNING] `[..] rustc --crate-name test1 tests/test1.rs [..]--emit=[..]link -C opt-level=3 -C codegen-units=4 --test [..]
[RUNNING] `[..] rustc --crate-name foo src/main.rs [..]--emit=[..]link -C opt-level=3 -C codegen-units=4 --test [..]
[RUNNING] `[..] rustc --crate-name ex1 examples/ex1.rs [..]--crate-type bin --emit=[..]link -C opt-level=3 -C codegen-units=2 [..]
[RUNNING] `[..] rustc --crate-name foo src/main.rs [..]--crate-type bin --emit=[..]link -C opt-level=3 -C panic=abort -C codegen-units=2 [..]
[FINISHED] release [optimized] [..]
[RUNNING] `[..]/deps/foo-[..]`
[RUNNING] `[..]/deps/foo-[..]`
[RUNNING] `[..]/deps/test1-[..]`
[DOCTEST] foo
[RUNNING] `rustdoc [..]--test [..]`
").run();
    p.cargo("test --release -vv")
        .with_stderr_unordered(
            "\
[FRESH] bar [..]
[FRESH] bdep [..]
[FRESH] foo [..]
[FINISHED] release [optimized] [..]
[RUNNING] `[..]/deps/foo-[..]`
[RUNNING] `[..]/deps/foo-[..]`
[RUNNING] `[..]/deps/test1-[..]`
[DOCTEST] foo
[RUNNING] `rustdoc [..]--test [..]
",
        )
        .run();
}

#[cargo_test]
fn profile_selection_bench() {
    let p = all_target_project();

    // `bench`
    // NOTES:
    // - Dependency profiles:
    //   Pkg  Target  Profile        Reason
    //   ---  ------  -------        ------
    //   bar  lib     release        For foo-bin
    //   bar  lib     release-panic  For tests/benches and bdep
    //   bdep lib     release-panic  For foo build.rs
    //   foo  custom  release-panic
    //
    // - `foo` target list is:
    //   Target   Profile        Mode
    //   ------   -------        ----
    //   lib      release-panic  build (for benches)
    //   lib      release        build (for bins)
    //   lib      bench          test(bench)
    //   bench    bench          test(bench)
    //   bin      bench          test(bench)
    //   bin      release        build
    //
    p.cargo("bench -vv").with_stderr_unordered("\
[COMPILING] bar [..]
[RUNNING] `[..] rustc --crate-name bar bar/src/lib.rs [..]--crate-type lib --emit=[..]link -C opt-level=3 -C codegen-units=2 [..]
[RUNNING] `[..] rustc --crate-name bar bar/src/lib.rs [..]--crate-type lib --emit=[..]link -C opt-level=3 -C panic=abort -C codegen-units=2 [..]
[COMPILING] bdep [..]
[RUNNING] `[..] rustc --crate-name bdep bdep/src/lib.rs [..]--crate-type lib --emit=[..]link -C opt-level=3 -C codegen-units=2 [..]
[COMPILING] foo [..]
[RUNNING] `[..] rustc --crate-name build_script_build build.rs [..]--crate-type bin --emit=[..]link -C opt-level=3 -C codegen-units=2 [..]
[RUNNING] `[..]target/release/build/foo-[..]/build-script-build`
[foo 0.0.1] foo custom build PROFILE=release DEBUG=false OPT_LEVEL=3
[RUNNING] `[..] rustc --crate-name foo src/lib.rs [..]--crate-type lib --emit=[..]link -C opt-level=3 -C panic=abort -C codegen-units=2 [..]
[RUNNING] `[..] rustc --crate-name foo src/lib.rs [..]--crate-type lib --emit=[..]link -C opt-level=3 -C codegen-units=2 [..]
[RUNNING] `[..] rustc --crate-name foo src/lib.rs [..]--emit=[..]link -C opt-level=3 -C codegen-units=4 --test [..]
[RUNNING] `[..] rustc --crate-name bench1 benches/bench1.rs [..]--emit=[..]link -C opt-level=3 -C codegen-units=4 --test [..]
[RUNNING] `[..] rustc --crate-name foo src/main.rs [..]--emit=[..]link -C opt-level=3 -C codegen-units=4 --test [..]
[RUNNING] `[..] rustc --crate-name foo src/main.rs [..]--crate-type bin --emit=[..]link -C opt-level=3 -C panic=abort -C codegen-units=2 [..]
[FINISHED] release [optimized] [..]
[RUNNING] `[..]/deps/foo-[..] --bench`
[RUNNING] `[..]/deps/foo-[..] --bench`
[RUNNING] `[..]/deps/bench1-[..] --bench`
").run();
    p.cargo("bench -vv")
        .with_stderr_unordered(
            "\
[FRESH] bar [..]
[FRESH] bdep [..]
[FRESH] foo [..]
[FINISHED] release [optimized] [..]
[RUNNING] `[..]/deps/foo-[..] --bench`
[RUNNING] `[..]/deps/foo-[..] --bench`
[RUNNING] `[..]/deps/bench1-[..] --bench`
",
        )
        .run();
}

#[cargo_test]
fn profile_selection_check_all_targets() {
    let p = all_target_project();
    // `check`
    // NOTES:
    // - Dependency profiles:
    //   Pkg  Target  Profile    Action   Reason
    //   ---  ------  -------    ------   ------
    //   bar  lib     dev*       link     For bdep
    //   bar  lib     dev-panic  metadata For tests/benches
    //   bar  lib     dev        metadata For lib/bins
    //   bdep lib     dev*       link     For foo build.rs
    //   foo  custom  dev*       link     For build.rs
    //
    //   `*` = wants panic, but it is cleared when args are built.
    //
    // - foo target list is:
    //   Target   Profile        Mode
    //   ------   -------        ----
    //   lib      dev            check
    //   lib      dev-panic      check (for tests/benches)
    //   lib      dev-panic      check-test (checking lib as a unittest)
    //   example  dev            check
    //   test     dev-panic      check-test
    //   bench    dev-panic      check-test
    //   bin      dev            check
    //   bin      dev-panic      check-test (checking bin as a unittest)
    //
    p.cargo("check --all-targets -vv").with_stderr_unordered("\
[COMPILING] bar [..]
[RUNNING] `[..] rustc --crate-name bar bar/src/lib.rs [..]--crate-type lib --emit=[..]link -C codegen-units=1 -C debuginfo=2 [..]
[RUNNING] `[..] rustc --crate-name bar bar/src/lib.rs [..]--crate-type lib --emit=[..]metadata -C codegen-units=1 -C debuginfo=2 [..]
[RUNNING] `[..] rustc --crate-name bar bar/src/lib.rs [..]--crate-type lib --emit=[..]metadata -C panic=abort -C codegen-units=1 -C debuginfo=2 [..]
[COMPILING] bdep[..]
[RUNNING] `[..] rustc --crate-name bdep bdep/src/lib.rs [..]--crate-type lib --emit=[..]link -C codegen-units=1 -C debuginfo=2 [..]
[COMPILING] foo [..]
[RUNNING] `[..] rustc --crate-name build_script_build build.rs [..]--crate-type bin --emit=[..]link -C codegen-units=1 -C debuginfo=2 [..]
[RUNNING] `[..]target/debug/build/foo-[..]/build-script-build`
[foo 0.0.1] foo custom build PROFILE=debug DEBUG=true OPT_LEVEL=0
[RUNNING] `[..] rustc --crate-name foo src/lib.rs [..]--crate-type lib --emit=[..]metadata -C panic=abort -C codegen-units=1 -C debuginfo=2 [..]
[RUNNING] `[..] rustc --crate-name foo src/lib.rs [..]--crate-type lib --emit=[..]metadata -C codegen-units=1 -C debuginfo=2 [..]
[RUNNING] `[..] rustc --crate-name foo src/lib.rs [..]--emit=[..]metadata -C codegen-units=1 -C debuginfo=2 --test [..]
[RUNNING] `[..] rustc --crate-name test1 tests/test1.rs [..]--emit=[..]metadata -C codegen-units=1 -C debuginfo=2 --test [..]
[RUNNING] `[..] rustc --crate-name foo src/main.rs [..]--emit=[..]metadata -C codegen-units=1 -C debuginfo=2 --test [..]
[RUNNING] `[..] rustc --crate-name bench1 benches/bench1.rs [..]--emit=[..]metadata -C codegen-units=1 -C debuginfo=2 --test [..]
[RUNNING] `[..] rustc --crate-name ex1 examples/ex1.rs [..]--crate-type bin --emit=[..]metadata -C panic=abort -C codegen-units=1 -C debuginfo=2 [..]
[RUNNING] `[..] rustc --crate-name foo src/main.rs [..]--crate-type bin --emit=[..]metadata -C panic=abort -C codegen-units=1 -C debuginfo=2 [..]
[FINISHED] dev [unoptimized + debuginfo] [..]
").run();
    // Starting with Rust 1.27, rustc emits `rmeta` files for bins, so
    // everything should be completely fresh. Previously, bins were being
    // rechecked.
    // See PR rust-lang/rust#49289 and issue rust-lang/cargo#3624.
    p.cargo("check --all-targets -vv")
        .with_stderr_unordered(
            "\
[FRESH] bar [..]
[FRESH] bdep [..]
[FRESH] foo [..]
[FINISHED] dev [unoptimized + debuginfo] [..]
",
        )
        .run();
}

#[cargo_test]
fn profile_selection_check_all_targets_release() {
    let p = all_target_project();
    // `check --release`
    // See issue rust-lang/cargo#5218.
    // This is a pretty straightforward variant of
    // `profile_selection_check_all_targets` that uses `release` instead of
    // `dev` for all targets.
    p.cargo("check --all-targets --release -vv").with_stderr_unordered("\
[COMPILING] bar [..]
[RUNNING] `[..] rustc --crate-name bar bar/src/lib.rs [..]--crate-type lib --emit=[..]link -C opt-level=3 -C codegen-units=2 [..]
[RUNNING] `[..] rustc --crate-name bar bar/src/lib.rs [..]--crate-type lib --emit=[..]metadata -C opt-level=3 -C codegen-units=2 [..]
[RUNNING] `[..] rustc --crate-name bar bar/src/lib.rs [..]--crate-type lib --emit=[..]metadata -C opt-level=3 -C panic=abort -C codegen-units=2 [..]
[COMPILING] bdep[..]
[RUNNING] `[..] rustc --crate-name bdep bdep/src/lib.rs [..]--crate-type lib --emit=[..]link -C opt-level=3 -C codegen-units=2 [..]
[COMPILING] foo [..]
[RUNNING] `[..] rustc --crate-name build_script_build build.rs [..]--crate-type bin --emit=[..]link -C opt-level=3 -C codegen-units=2 [..]
[RUNNING] `[..]target/release/build/foo-[..]/build-script-build`
[foo 0.0.1] foo custom build PROFILE=release DEBUG=false OPT_LEVEL=3
[RUNNING] `[..] rustc --crate-name foo src/lib.rs [..]--crate-type lib --emit=[..]metadata -C opt-level=3 -C panic=abort -C codegen-units=2 [..]
[RUNNING] `[..] rustc --crate-name foo src/lib.rs [..]--crate-type lib --emit=[..]metadata -C opt-level=3 -C codegen-units=2 [..]
[RUNNING] `[..] rustc --crate-name foo src/lib.rs [..]--emit=[..]metadata -C opt-level=3 -C codegen-units=2 --test [..]
[RUNNING] `[..] rustc --crate-name test1 tests/test1.rs [..]--emit=[..]metadata -C opt-level=3 -C codegen-units=2 --test [..]
[RUNNING] `[..] rustc --crate-name foo src/main.rs [..]--emit=[..]metadata -C opt-level=3 -C codegen-units=2 --test [..]
[RUNNING] `[..] rustc --crate-name bench1 benches/bench1.rs [..]--emit=[..]metadata -C opt-level=3 -C codegen-units=2 --test [..]
[RUNNING] `[..] rustc --crate-name ex1 examples/ex1.rs [..]--crate-type bin --emit=[..]metadata -C opt-level=3 -C panic=abort -C codegen-units=2 [..]
[RUNNING] `[..] rustc --crate-name foo src/main.rs [..]--crate-type bin --emit=[..]metadata -C opt-level=3 -C panic=abort -C codegen-units=2 [..]
[FINISHED] release [optimized] [..]
").run();

    p.cargo("check --all-targets --release -vv")
        .with_stderr_unordered(
            "\
[FRESH] bar [..]
[FRESH] bdep [..]
[FRESH] foo [..]
[FINISHED] release [optimized] [..]
",
        )
        .run();
}

#[cargo_test]
fn profile_selection_check_all_targets_test() {
    let p = all_target_project();
    // `check --profile=test`
    // NOTES:
    // - This doesn't actually use the "test" profile. Everything uses "dev".
    //   It should probably use "test", although it probably doesn't really matter.
    // - Dependency profiles:
    //   Pkg  Target  Profile    Action   Reason
    //   ---  ------  -------    ------   ------
    //   bar  lib     dev*       link     For bdep
    //   bar  lib     dev-panic  metadata For tests/benches
    //   bdep lib     dev*       link     For foo build.rs
    //   foo  custom  dev*       link     For build.rs
    //
    //   `*` = wants panic, but it is cleared when args are built.
    //
    // - foo target list is:
    //   Target   Profile    Mode
    //   ------   -------    ----
    //   lib      dev-panic  check-test (for tests/benches)
    //   lib      dev-panic  check-test (checking lib as a unittest)
    //   example  dev-panic  check-test
    //   test     dev-panic  check-test
    //   bench    dev-panic  check-test
    //   bin      dev-panic  check-test
    //
    p.cargo("check --all-targets --profile=test -vv").with_stderr_unordered("\
[COMPILING] bar [..]
[RUNNING] `[..] rustc --crate-name bar bar/src/lib.rs [..]--crate-type lib --emit=[..]link -C codegen-units=1 -C debuginfo=2 [..]
[RUNNING] `[..] rustc --crate-name bar bar/src/lib.rs [..]--crate-type lib --emit=[..]metadata -C codegen-units=1 -C debuginfo=2 [..]
[COMPILING] bdep[..]
[RUNNING] `[..] rustc --crate-name bdep bdep/src/lib.rs [..]--crate-type lib --emit=[..]link -C codegen-units=1 -C debuginfo=2 [..]
[COMPILING] foo [..]
[RUNNING] `[..] rustc --crate-name build_script_build build.rs [..]--crate-type bin --emit=[..]link -C codegen-units=1 -C debuginfo=2 [..]
[RUNNING] `[..]target/debug/build/foo-[..]/build-script-build`
[foo 0.0.1] foo custom build PROFILE=debug DEBUG=true OPT_LEVEL=0
[RUNNING] `[..] rustc --crate-name foo src/lib.rs [..]--crate-type lib --emit=[..]metadata -C codegen-units=1 -C debuginfo=2 [..]
[RUNNING] `[..] rustc --crate-name foo src/lib.rs [..]--emit=[..]metadata -C codegen-units=1 -C debuginfo=2 --test [..]
[RUNNING] `[..] rustc --crate-name test1 tests/test1.rs [..]--emit=[..]metadata -C codegen-units=1 -C debuginfo=2 --test [..]
[RUNNING] `[..] rustc --crate-name foo src/main.rs [..]--emit=[..]metadata -C codegen-units=1 -C debuginfo=2 --test [..]
[RUNNING] `[..] rustc --crate-name bench1 benches/bench1.rs [..]--emit=[..]metadata -C codegen-units=1 -C debuginfo=2 --test [..]
[RUNNING] `[..] rustc --crate-name ex1 examples/ex1.rs [..]--emit=[..]metadata -C codegen-units=1 -C debuginfo=2 --test [..]
[FINISHED] dev [unoptimized + debuginfo] [..]
").run();

    p.cargo("check --all-targets --profile=test -vv")
        .with_stderr_unordered(
            "\
[FRESH] bar [..]
[FRESH] bdep [..]
[FRESH] foo [..]
[FINISHED] dev [unoptimized + debuginfo] [..]
",
        )
        .run();
}

#[cargo_test]
fn profile_selection_doc() {
    let p = all_target_project();
    // `doc`
    // NOTES:
    // - Dependency profiles:
    //   Pkg  Target  Profile    Action   Reason
    //   ---  ------  -------    ------   ------
    //   bar  lib     dev*       link     For bdep
    //   bar  lib     dev        metadata For rustdoc
    //   bdep lib     dev*       link     For foo build.rs
    //   foo  custom  dev*       link     For build.rs
    //
    //   `*` = wants panic, but it is cleared when args are built.
    p.cargo("doc -vv").with_stderr_unordered("\
[COMPILING] bar [..]
[DOCUMENTING] bar [..]
[RUNNING] `[..] rustc --crate-name bar bar/src/lib.rs [..]--crate-type lib --emit=[..]link -C codegen-units=1 -C debuginfo=2 [..]
[RUNNING] `rustdoc [..]--crate-name bar bar/src/lib.rs [..]
[RUNNING] `[..] rustc --crate-name bar bar/src/lib.rs [..]--crate-type lib --emit=[..]metadata -C panic=abort -C codegen-units=1 -C debuginfo=2 [..]
[COMPILING] bdep [..]
[RUNNING] `[..] rustc --crate-name bdep bdep/src/lib.rs [..]--crate-type lib --emit=[..]link -C codegen-units=1 -C debuginfo=2 [..]
[COMPILING] foo [..]
[RUNNING] `[..] rustc --crate-name build_script_build build.rs [..]--crate-type bin --emit=[..]link -C codegen-units=1 -C debuginfo=2 [..]
[RUNNING] `[..]target/debug/build/foo-[..]/build-script-build`
[foo 0.0.1] foo custom build PROFILE=debug DEBUG=true OPT_LEVEL=0
[DOCUMENTING] foo [..]
[RUNNING] `rustdoc [..]--crate-name foo src/lib.rs [..]
[FINISHED] dev [unoptimized + debuginfo] [..]
").run();
}<|MERGE_RESOLUTION|>--- conflicted
+++ resolved
@@ -1,8 +1,4 @@
-<<<<<<< HEAD
-use crate::support::{basic_manifest, project, Project};
-=======
 use cargo_test_support::{basic_manifest, project, Project};
->>>>>>> 13bc9a1b
 
 // These tests try to exercise exactly which profiles are selected for every target.
 
