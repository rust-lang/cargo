## Unstable Features

Experimental Cargo features are only available on the [nightly channel]. You
are encouraged to experiment with these features to see if they meet your
needs, and if there are any issues or problems. Check the linked tracking
issues listed below for more information on the feature, and click the GitHub
subscribe button if you want future updates.

After some period of time, if the feature does not have any major concerns, it
can be [stabilized], which will make it available on stable once the current
nightly release reaches the stable channel (anywhere from 6 to 12 weeks).

There are three different ways that unstable features can be enabled based on
how the feature works:

* New syntax in `Cargo.toml` requires a `cargo-features` key at the top of
  `Cargo.toml`, before any tables. For example:

  ```toml
  # This specifies which new Cargo.toml features are enabled.
  cargo-features = ["test-dummy-unstable"]

  [package]
  name = "my-package"
  version = "0.1.0"
  im-a-teapot = true  # This is a new option enabled by test-dummy-unstable.
  ```

* New command-line flags, options, and subcommands require the `-Z
  unstable-options` CLI option to also be included. For example, the new
  `--out-dir` option is only available on nightly:

  ```cargo +nightly build --out-dir=out -Z unstable-options```

* `-Z` command-line flags are used to enable new functionality that may not
  have an interface, or the interface has not yet been designed, or for more
  complex features that affect multiple parts of Cargo. For example, the
  [mtime-on-use](#mtime-on-use) feature can be enabled with:

  ```cargo +nightly build -Z mtime-on-use```

  Run `cargo -Z help` to see a list of flags available.

  Anything which can be configured with a `-Z` flag can also be set in the
  cargo [config file] (`.cargo/config.toml`) in the `unstable` table. For
  example:

  ```toml
  [unstable]
  mtime-on-use = true
  multitarget = true
  ```

Each new feature described below should explain how to use it.

[config file]: config.md
[nightly channel]: ../../book/appendix-07-nightly-rust.html
[stabilized]: https://doc.crates.io/contrib/process/unstable.html#stabilization

### List of unstable features

* Unstable-specific features
    * [-Z allow-features](#allow-features) — Provides a way to restrict which unstable features are used.
* Build scripts and linking
    * [Metabuild](#metabuild) — Provides declarative build scripts.
* Resolver and features
    * [no-index-update](#no-index-update) — Prevents cargo from updating the index cache.
    * [avoid-dev-deps](#avoid-dev-deps) — Prevents the resolver from including dev-dependencies during resolution.
    * [minimal-versions](#minimal-versions) — Forces the resolver to use the lowest compatible version instead of the highest.
    * [public-dependency](#public-dependency) — Allows dependencies to be classified as either public or private.
* Output behavior
    * [out-dir](#out-dir) — Adds a directory where artifacts are copied to.
    * [terminal-width](#terminal-width) — Tells rustc the width of the terminal so that long diagnostic messages can be truncated to be more readable.
    * [Different binary name](#different-binary-name) — Assign a name to the built binary that is seperate from the crate name.
* Compile behavior
    * [mtime-on-use](#mtime-on-use) — Updates the last-modified timestamp on every dependency every time it is used, to provide a mechanism to delete unused artifacts.
    * [doctest-xcompile](#doctest-xcompile) — Supports running doctests with the `--target` flag.
    * [multitarget](#multitarget) — Supports building for multiple targets at the same time.
    * [build-std](#build-std) — Builds the standard library instead of using pre-built binaries.
    * [build-std-features](#build-std-features) — Sets features to use with the standard library.
    * [binary-dep-depinfo](#binary-dep-depinfo) — Causes the dep-info file to track binary dependencies.
    * [panic-abort-tests](#panic-abort-tests) — Allows running tests with the "abort" panic strategy.
    * [crate-type](#crate-type) - Supports passing crate types to the compiler.
* rustdoc
    * [`doctest-in-workspace`](#doctest-in-workspace) — Fixes workspace-relative paths when running doctests.
    * [rustdoc-map](#rustdoc-map) — Provides mappings for documentation to link to external sites like [docs.rs](https://docs.rs/).
* `Cargo.toml` extensions
    * [Profile `strip` option](#profile-strip-option) — Forces the removal of debug information and symbols from executables.
    * [Profile `rustflags` option](#profile-rustflags-option) — Passed directly to rustc.
    * [per-package-target](#per-package-target) — Sets the `--target` to use for each individual package.
* Information and metadata
    * [Build-plan](#build-plan) — Emits JSON information on which commands will be run.
    * [unit-graph](#unit-graph) — Emits JSON for Cargo's internal graph structure.
    * [`cargo rustc --print`](#rustc---print) — Calls rustc with `--print` to display information from rustc.
* Configuration
    * [config-cli](#config-cli) — Adds the ability to pass configuration options on the command-line.
    * [config-include](#config-include) — Adds the ability for config files to include other files.
    * [`cargo config`](#cargo-config) — Adds a new subcommand for viewing config files.
* Registries
    * [credential-process](#credential-process) — Adds support for fetching registry tokens from an external authentication program.
    * [`cargo logout`](#cargo-logout) — Adds the `logout` command to remove the currently saved registry token.

### allow-features

This permanently-unstable flag makes it so that only a listed set of
unstable features can be used. Specifically, if you pass
`-Zallow-features=foo,bar`, you'll continue to be able to pass `-Zfoo`
and `-Zbar` to `cargo`, but you will be unable to pass `-Zbaz`. You can
pass an empty string (`-Zallow-features=`) to disallow all unstable
features.

`-Zallow-features` also restricts which unstable features can be passed
to the `cargo-features` entry in `Cargo.toml`. If, for example, you want
to allow

```toml
cargo-features = ["test-dummy-unstable"]
```

where `test-dummy-unstable` is unstable, that features would also be
disallowed by `-Zallow-features=`, and allowed with
`-Zallow-features=test-dummy-unstable`.

The list of features passed to cargo's `-Zallow-features` is also passed
to any Rust tools that cargo ends up calling (like `rustc` or
`rustdoc`). Thus, if you run `cargo -Zallow-features=`, no unstable
Cargo _or_ Rust features can be used.

### no-index-update
* Original Issue: [#3479](https://github.com/rust-lang/cargo/issues/3479)
* Tracking Issue: [#7404](https://github.com/rust-lang/cargo/issues/7404)

The `-Z no-index-update` flag ensures that Cargo does not attempt to update
the registry index. This is intended for tools such as Crater that issue many
Cargo commands, and you want to avoid the network latency for updating the
index each time.

### mtime-on-use
* Original Issue: [#6477](https://github.com/rust-lang/cargo/pull/6477)
* Cache usage meta tracking issue: [#7150](https://github.com/rust-lang/cargo/issues/7150)

The `-Z mtime-on-use` flag is an experiment to have Cargo update the mtime of
used files to make it easier for tools like cargo-sweep to detect which files
are stale. For many workflows this needs to be set on *all* invocations of cargo.
To make this more practical setting the `unstable.mtime_on_use` flag in `.cargo/config.toml`
or the corresponding ENV variable will apply the `-Z mtime-on-use` to all
invocations of nightly cargo. (the config flag is ignored by stable)

### avoid-dev-deps
* Original Issue: [#4988](https://github.com/rust-lang/cargo/issues/4988)
* Tracking Issue: [#5133](https://github.com/rust-lang/cargo/issues/5133)

When running commands such as `cargo install` or `cargo build`, Cargo
currently requires dev-dependencies to be downloaded, even if they are not
used. The `-Z avoid-dev-deps` flag allows Cargo to avoid downloading
dev-dependencies if they are not needed. The `Cargo.lock` file will not be
generated if dev-dependencies are skipped.

### minimal-versions
* Original Issue: [#4100](https://github.com/rust-lang/cargo/issues/4100)
* Tracking Issue: [#5657](https://github.com/rust-lang/cargo/issues/5657)

> Note: It is not recommended to use this feature. Because it enforces minimal
> versions for all transitive dependencies, its usefulness is limited since
> not all external dependencies declare proper lower version bounds. It is
> intended that it will be changed in the future to only enforce minimal
> versions for direct dependencies.

When a `Cargo.lock` file is generated, the `-Z minimal-versions` flag will
resolve the dependencies to the minimum SemVer version that will satisfy the
requirements (instead of the greatest version).

The intended use-case of this flag is to check, during continuous integration,
that the versions specified in Cargo.toml are a correct reflection of the
minimum versions that you are actually using. That is, if Cargo.toml says
`foo = "1.0.0"` that you don't accidentally depend on features added only in
`foo 1.5.0`.

### out-dir
* Original Issue: [#4875](https://github.com/rust-lang/cargo/issues/4875)
* Tracking Issue: [#6790](https://github.com/rust-lang/cargo/issues/6790)

This feature allows you to specify the directory where artifacts will be
copied to after they are built. Typically artifacts are only written to the
`target/release` or `target/debug` directories. However, determining the
exact filename can be tricky since you need to parse JSON output. The
`--out-dir` flag makes it easier to predictably access the artifacts. Note
that the artifacts are copied, so the originals are still in the `target`
directory. Example:

```sh
cargo +nightly build --out-dir=out -Z unstable-options
```

This can also be specified in `.cargo/config.toml` files.

```toml
[build]
out-dir = "out"
```

### doctest-xcompile
* Tracking Issue: [#7040](https://github.com/rust-lang/cargo/issues/7040)
* Tracking Rustc Issue: [#64245](https://github.com/rust-lang/rust/issues/64245)

This flag changes `cargo test`'s behavior when handling doctests when
a target is passed. Currently, if a target is passed that is different
from the host cargo will simply skip testing doctests. If this flag is
present, cargo will continue as normal, passing the tests to doctest,
while also passing it a `--target` option, as well as enabling
`-Zunstable-features --enable-per-target-ignores` and passing along
information from `.cargo/config.toml`. See the rustc issue for more information.

```sh
cargo test --target foo -Zdoctest-xcompile
```

### multitarget
* Tracking Issue: [#8176](https://github.com/rust-lang/cargo/issues/8176)

This flag allows passing multiple `--target` flags to the `cargo` subcommand
selected. When multiple `--target` flags are passed the selected build targets
will be built for each of the selected architectures.

For example to compile a library for both 32 and 64-bit:

```
cargo build --target x86_64-unknown-linux-gnu --target i686-unknown-linux-gnu
```

or running tests for both targets:

```
cargo test --target x86_64-unknown-linux-gnu --target i686-unknown-linux-gnu
```


#### New `dir-name` attribute

Some of the paths generated under `target/` have resulted in a de-facto "build
protocol", where `cargo` is invoked as a part of a larger project build. So, to
preserve the existing behavior, there is also a new attribute `dir-name`, which
when left unspecified, defaults to the name of the profile. For example:

```toml
[profile.release-lto]
inherits = "release"
dir-name = "lto"  # Emits to target/lto instead of target/release-lto
lto = true
```

### Build-plan
* Tracking Issue: [#5579](https://github.com/rust-lang/cargo/issues/5579)

The `--build-plan` argument for the `build` command will output JSON with
information about which commands would be run without actually executing
anything. This can be useful when integrating with another build tool.
Example:

```sh
cargo +nightly build --build-plan -Z unstable-options
```

### Metabuild
* Tracking Issue: [rust-lang/rust#49803](https://github.com/rust-lang/rust/issues/49803)
* RFC: [#2196](https://github.com/rust-lang/rfcs/blob/master/text/2196-metabuild.md)

Metabuild is a feature to have declarative build scripts. Instead of writing
a `build.rs` script, you specify a list of build dependencies in the
`metabuild` key in `Cargo.toml`. A build script is automatically generated
that runs each build dependency in order. Metabuild packages can then read
metadata from `Cargo.toml` to specify their behavior.

Include `cargo-features` at the top of `Cargo.toml`, a `metabuild` key in the
`package`, list the dependencies in `build-dependencies`, and add any metadata
that the metabuild packages require under `package.metadata`. Example:

```toml
cargo-features = ["metabuild"]

[package]
name = "mypackage"
version = "0.0.1"
metabuild = ["foo", "bar"]

[build-dependencies]
foo = "1.0"
bar = "1.0"

[package.metadata.foo]
extra-info = "qwerty"
```

Metabuild packages should have a public function called `metabuild` that
performs the same actions as a regular `build.rs` script would perform.

### public-dependency
* Tracking Issue: [#44663](https://github.com/rust-lang/rust/issues/44663)

The 'public-dependency' feature allows marking dependencies as 'public'
or 'private'. When this feature is enabled, additional information is passed to rustc to allow
the 'exported_private_dependencies' lint to function properly.

This requires the appropriate key to be set in `cargo-features`:

```toml
cargo-features = ["public-dependency"]

[dependencies]
my_dep = { version = "1.2.3", public = true }
private_dep = "2.0.0" # Will be 'private' by default
```

### build-std
* Tracking Repository: <https://github.com/rust-lang/wg-cargo-std-aware>

The `build-std` feature enables Cargo to compile the standard library itself as
part of a crate graph compilation. This feature has also historically been known
as "std-aware Cargo". This feature is still in very early stages of development,
and is also a possible massive feature addition to Cargo. This is a very large
feature to document, even in the minimal form that it exists in today, so if
you're curious to stay up to date you'll want to follow the [tracking
repository](https://github.com/rust-lang/wg-cargo-std-aware) and its set of
issues.

The functionality implemented today is behind a flag called `-Z build-std`. This
flag indicates that Cargo should compile the standard library from source code
using the same profile as the main build itself. Note that for this to work you
need to have the source code for the standard library available, and at this
time the only supported method of doing so is to add the `rust-src` rust rustup
component:

```console
$ rustup component add rust-src --toolchain nightly
```

It is also required today that the `-Z build-std` flag is combined with the
`--target` flag. Note that you're not forced to do a cross compilation, you're
just forced to pass `--target` in one form or another.

Usage looks like:

```console
$ cargo new foo
$ cd foo
$ cargo +nightly run -Z build-std --target x86_64-unknown-linux-gnu
   Compiling core v0.0.0 (...)
   ...
   Compiling foo v0.1.0 (...)
    Finished dev [unoptimized + debuginfo] target(s) in 21.00s
     Running `target/x86_64-unknown-linux-gnu/debug/foo`
Hello, world!
```

Here we recompiled the standard library in debug mode with debug assertions
(like `src/main.rs` is compiled) and everything was linked together at the end.

Using `-Z build-std` will implicitly compile the stable crates `core`, `std`,
`alloc`, and `proc_macro`. If you're using `cargo test` it will also compile the
`test` crate. If you're working with an environment which does not support some
of these crates, then you can pass an argument to `-Zbuild-std` as well:

```console
$ cargo +nightly build -Z build-std=core,alloc
```

The value here is a comma-separated list of standard library crates to build.

#### Requirements

As a summary, a list of requirements today to use `-Z build-std` are:

* You must install libstd's source code through `rustup component add rust-src`
* You must pass `--target`
* You must use both a nightly Cargo and a nightly rustc
* The `-Z build-std` flag must be passed to all `cargo` invocations.

#### Reporting bugs and helping out

The `-Z build-std` feature is in the very early stages of development! This
feature for Cargo has an extremely long history and is very large in scope, and
this is just the beginning. If you'd like to report bugs please either report
them to:

* Cargo - <https://github.com/rust-lang/cargo/issues/new> - for implementation bugs
* The tracking repository -
  <https://github.com/rust-lang/wg-cargo-std-aware/issues/new> - for larger design
  questions.

Also if you'd like to see a feature that's not yet implemented and/or if
something doesn't quite work the way you'd like it to, feel free to check out
the [issue tracker](https://github.com/rust-lang/wg-cargo-std-aware/issues) of
the tracking repository, and if it's not there please file a new issue!

### build-std-features
* Tracking Repository: <https://github.com/rust-lang/wg-cargo-std-aware>

This flag is a sibling to the `-Zbuild-std` feature flag. This will configure
the features enabled for the standard library itself when building the standard
library. The default enabled features, at this time, are `backtrace` and
`panic_unwind`. This flag expects a comma-separated list and, if provided, will
override the default list of features enabled.

### binary-dep-depinfo
* Tracking rustc issue: [#63012](https://github.com/rust-lang/rust/issues/63012)

The `-Z binary-dep-depinfo` flag causes Cargo to forward the same flag to
`rustc` which will then cause `rustc` to include the paths of all binary
dependencies in the "dep info" file (with the `.d` extension). Cargo then uses
that information for change-detection (if any binary dependency changes, then
the crate will be rebuilt). The primary use case is for building the compiler
itself, which has implicit dependencies on the standard library that would
otherwise be untracked for change-detection.

### panic-abort-tests
* Tracking Issue: [#67650](https://github.com/rust-lang/rust/issues/67650)
* Original Pull Request: [#7460](https://github.com/rust-lang/cargo/pull/7460)

The `-Z panic-abort-tests` flag will enable nightly support to compile test
harness crates with `-Cpanic=abort`. Without this flag Cargo will compile tests,
and everything they depend on, with `-Cpanic=unwind` because it's the only way
`test`-the-crate knows how to operate. As of [rust-lang/rust#64158], however,
the `test` crate supports `-C panic=abort` with a test-per-process, and can help
avoid compiling crate graphs multiple times.

It's currently unclear how this feature will be stabilized in Cargo, but we'd
like to stabilize it somehow!

[rust-lang/rust#64158]: https://github.com/rust-lang/rust/pull/64158

### crate-type
* Tracking Issue: [#10083](https://github.com/rust-lang/cargo/issues/10083)
* RFC: [#3180](https://github.com/rust-lang/rfcs/pull/3180)
* Original Pull Request: [#10093](https://github.com/rust-lang/cargo/pull/10093)

`cargo rustc --crate-type=lib,cdylib` forwards the `--crate-type` flag to `rustc`.
This runs `rustc` with the corresponding
[`--crate-type`](https://doc.rust-lang.org/rustc/command-line-arguments.html#--crate-type-a-list-of-types-of-crates-for-the-compiler-to-emit)
flag, and compiling.

When using it, it requires the `-Z unstable-options`
command-line option:

```console
cargo rustc --crate-type lib,cdylib -Z unstable-options
```

### config-cli
* Tracking Issue: [#7722](https://github.com/rust-lang/cargo/issues/7722)

The `--config` CLI option allows arbitrary config values to be passed
in via the command-line. The argument should be in TOML syntax of KEY=VALUE:

```console
cargo +nightly -Zunstable-options --config net.git-fetch-with-cli=true fetch
```

The `--config` option may be specified multiple times, in which case the
values are merged in left-to-right order, using the same merging logic that
multiple config files use. CLI values take precedence over environment
variables, which take precedence over config files.

Some examples of what it looks like using Bourne shell syntax:

```console
# Most shells will require escaping.
cargo --config http.proxy=\"http://example.com\" …

# Spaces may be used.
cargo --config "net.git-fetch-with-cli = true" …

# TOML array example. Single quotes make it easier to read and write.
cargo --config 'build.rustdocflags = ["--html-in-header", "header.html"]' …

# Example of a complex TOML key.
cargo --config "target.'cfg(all(target_arch = \"arm\", target_os = \"none\"))'.runner = 'my-runner'" …

# Example of overriding a profile setting.
cargo --config profile.dev.package.image.opt-level=3 …
```

### config-include
* Tracking Issue: [#7723](https://github.com/rust-lang/cargo/issues/7723)

The `include` key in a config file can be used to load another config file. It
takes a string for a path to another file relative to the config file, or a
list of strings. It requires the `-Zconfig-include` command-line option.

```toml
# .cargo/config
include = '../../some-common-config.toml'
```

The config values are first loaded from the include path, and then the config
file's own values are merged on top of it.

This can be paired with [config-cli](#config-cli) to specify a file to load
from the command-line. Pass a path to a config file as the argument to
`--config`:

```console
cargo +nightly -Zunstable-options -Zconfig-include --config somefile.toml build
```

CLI paths are relative to the current working directory.

### target-applies-to-host
* Original Pull Request: [#9322](https://github.com/rust-lang/cargo/pull/9322)
* Tracking Issue: [#9453](https://github.com/rust-lang/cargo/issues/9453)

The `target-applies-to-host` key in a config file can be used set the desired
behavior for passing target config flags to build scripts.

It requires the `-Ztarget-applies-to-host` command-line option.

The current default for `target-applies-to-host` is `true`, which will be
changed to `false` in the future, if `-Zhost-config` is used the new `false`
default will be set for `target-applies-to-host`.

```toml
# config.toml
target-applies-to-host = false
```

```console
cargo +nightly -Ztarget-applies-to-host build --target x86_64-unknown-linux-gnu
```

### host-config
* Original Pull Request: [#9322](https://github.com/rust-lang/cargo/pull/9322)
* Tracking Issue: [#9452](https://github.com/rust-lang/cargo/issues/9452)

The `host` key in a config file can be used pass flags to host build targets
such as build scripts that must run on the host system instead of the target
system when cross compiling. It supports both generic and host arch specific
tables. Matching host arch tables take precedence over generic host tables.

It requires the `-Zhost-config` and `-Ztarget-applies-to-host` command-line
options to be set.

```toml
# config.toml
[host]
linker = "/path/to/host/linker"
[host.x86_64-unknown-linux-gnu]
linker = "/path/to/host/arch/linker"
[target.x86_64-unknown-linux-gnu]
linker = "/path/to/target/linker"
```

The generic `host` table above will be entirely ignored when building on a
`x86_64-unknown-linux-gnu` host as the `host.x86_64-unknown-linux-gnu` table
takes precedence.

Setting `-Zhost-config` changes the default for `target-applies-to-host` to
`false` from `true`.

```console
cargo +nightly -Ztarget-applies-to-host -Zhost-config build --target x86_64-unknown-linux-gnu
```

### unit-graph
* Tracking Issue: [#8002](https://github.com/rust-lang/cargo/issues/8002)

The `--unit-graph` flag can be passed to any build command (`build`, `check`,
`run`, `test`, `bench`, `doc`, etc.) to emit a JSON object to stdout which
represents Cargo's internal unit graph. Nothing is actually built, and the
command returns immediately after printing. Each "unit" corresponds to an
execution of the compiler. These objects also include which unit each unit
depends on.

```
cargo +nightly build --unit-graph -Z unstable-options
```

This structure provides a more complete view of the dependency relationship as
Cargo sees it. In particular, the "features" field supports the new feature
resolver where a dependency can be built multiple times with different
features. `cargo metadata` fundamentally cannot represent the relationship of
features between different dependency kinds, and features now depend on which
command is run and which packages and targets are selected. Additionally it
can provide details about intra-package dependencies like build scripts or
tests.

The following is a description of the JSON structure:

```javascript
{
  /* Version of the JSON output structure. If any backwards incompatible
     changes are made, this value will be increased.
  */
  "version": 1,
  /* Array of all build units. */
  "units": [
    {
      /* An opaque string which indicates the package.
         Information about the package can be obtained from `cargo metadata`.
      */
      "pkg_id": "my-package 0.1.0 (path+file:///path/to/my-package)",
      /* The Cargo target. See the `cargo metadata` documentation for more
         information about these fields.
         https://doc.rust-lang.org/cargo/commands/cargo-metadata.html
      */
      "target": {
        "kind": ["lib"],
        "crate_types": ["lib"],
        "name": "my-package",
        "src_path": "/path/to/my-package/src/lib.rs",
        "edition": "2018",
        "test": true,
        "doctest": true
      },
      /* The profile settings for this unit.
         These values may not match the profile defined in the manifest.
         Units can use modified profile settings. For example, the "panic"
         setting can be overridden for tests to force it to "unwind".
      */
      "profile": {
        /* The profile name these settings are derived from. */
        "name": "dev",
        /* The optimization level as a string. */
        "opt_level": "0",
        /* The LTO setting as a string. */
        "lto": "false",
        /* The codegen units as an integer.
           `null` if it should use the compiler's default.
        */
        "codegen_units": null,
        /* The debug information level as an integer.
           `null` if it should use the compiler's default (0).
        */
        "debuginfo": 2,
        /* Whether or not debug-assertions are enabled. */
        "debug_assertions": true,
        /* Whether or not overflow-checks are enabled. */
        "overflow_checks": true,
        /* Whether or not rpath is enabled. */
        "rpath": false,
        /* Whether or not incremental is enabled. */
        "incremental": true,
        /* The panic strategy, "unwind" or "abort". */
        "panic": "unwind"
      },
      /* Which platform this target is being built for.
         A value of `null` indicates it is for the host.
         Otherwise it is a string of the target triple (such as
         "x86_64-unknown-linux-gnu").
      */
      "platform": null,
      /* The "mode" for this unit. Valid values:

         * "test" — Build using `rustc` as a test.
         * "build" — Build using `rustc`.
         * "check" — Build using `rustc` in "check" mode.
         * "doc" — Build using `rustdoc`.
         * "doctest" — Test using `rustdoc`.
         * "run-custom-build" — Represents the execution of a build script.
      */
      "mode": "build",
      /* Array of features enabled on this unit as strings. */
      "features": ["somefeat"],
      /* Whether or not this is a standard-library unit,
         part of the unstable build-std feature.
         If not set, treat as `false`.
      */
      "is_std": false,
      /* Array of dependencies of this unit. */
      "dependencies": [
        {
          /* Index in the "units" array for the dependency. */
          "index": 1,
          /* The name that this dependency will be referred as. */
          "extern_crate_name": "unicode_xid",
          /* Whether or not this dependency is "public",
             part of the unstable public-dependency feature.
             If not set, the public-dependency feature is not enabled.
          */
          "public": false,
          /* Whether or not this dependency is injected into the prelude,
             currently used by the build-std feature.
             If not set, treat as `false`.
          */
          "noprelude": false
        }
      ]
    },
    // ...
  ],
  /* Array of indices in the "units" array that are the "roots" of the
     dependency graph.
  */
  "roots": [0],
}
```

### Profile `rustflags` option
* Original Issue: [rust-lang/cargo#7878](https://github.com/rust-lang/cargo/issues/7878)
* Tracking Issue: [rust-lang/cargo#10271](https://github.com/rust-lang/cargo/issues/10271)

This feature provides a new option in the `[profile]` section to specify flags
that are passed directly to rustc.
This can be enabled like so:

```toml
cargo-features = ["profile-rustflags"]

[package]
# ...

[profile.release]
rustflags = [ "-C", "..." ]
```

### rustdoc-map
* Tracking Issue: [#8296](https://github.com/rust-lang/cargo/issues/8296)

This feature adds configuration settings that are passed to `rustdoc` so that
it can generate links to dependencies whose documentation is hosted elsewhere
when the dependency is not documented. First, add this to `.cargo/config`:

```toml
[doc.extern-map.registries]
crates-io = "https://docs.rs/"
```

Then, when building documentation, use the following flags to cause links
to dependencies to link to [docs.rs](https://docs.rs/):

```
cargo +nightly doc --no-deps -Zrustdoc-map
```

The `registries` table contains a mapping of registry name to the URL to link
to. The URL may have the markers `{pkg_name}` and `{version}` which will get
replaced with the corresponding values. If neither are specified, then Cargo
defaults to appending `{pkg_name}/{version}/` to the end of the URL.

Another config setting is available to redirect standard library links. By
default, rustdoc creates links to <https://doc.rust-lang.org/nightly/>. To
change this behavior, use the `doc.extern-map.std` setting:

```toml
[doc.extern-map]
std = "local"
```

A value of `"local"` means to link to the documentation found in the `rustc`
sysroot. If you are using rustup, this documentation can be installed with
`rustup component add rust-docs`.

The default value is `"remote"`.

The value may also take a URL for a custom location.

### terminal-width

* Tracking Issue: [#84673](https://github.com/rust-lang/rust/issues/84673)

This feature provides a new flag, `-Z terminal-width`, which is used to pass
a terminal width to `rustc` so that error messages containing long lines
can be intelligently truncated.

For example, passing `-Z terminal-width=20` (an arbitrarily low value) might
produce the following error:

```text
error[E0308]: mismatched types
  --> src/main.rs:2:17
  |
2 | ..._: () = 42;
  |       --   ^^ expected `()`, found integer
  |       |
  |       expected due to this

error: aborting due to previous error
```

In contrast, without `-Z terminal-width`, the error would look as shown below:

```text
error[E0308]: mismatched types
 --> src/main.rs:2:17
  |
2 |     let _: () = 42;
  |            --   ^^ expected `()`, found integer
  |            |
  |            expected due to this

error: aborting due to previous error
```

### per-package-target
* Tracking Issue: [#9406](https://github.com/rust-lang/cargo/pull/9406)
* Original Pull Request: [#9030](https://github.com/rust-lang/cargo/pull/9030)
* Original Issue: [#7004](https://github.com/rust-lang/cargo/pull/7004)

The `per-package-target` feature adds two keys to the manifest:
`package.default-target` and `package.forced-target`. The first makes
the package be compiled by default (ie. when no `--target` argument is
passed) for some target. The second one makes the package always be
compiled for the target.

Example:

```toml
[package]
forced-target = "wasm32-unknown-unknown"
```

In this example, the crate is always built for
`wasm32-unknown-unknown`, for instance because it is going to be used
as a plugin for a main program that runs on the host (or provided on
the command line) target.

### credential-process
* Tracking Issue: [#8933](https://github.com/rust-lang/cargo/issues/8933)
* RFC: [#2730](https://github.com/rust-lang/rfcs/pull/2730)

The `credential-process` feature adds a config setting to fetch registry
authentication tokens by calling an external process.

Token authentication is used by the [`cargo login`], [`cargo publish`],
[`cargo owner`], and [`cargo yank`] commands. Additionally, this feature adds
a new `cargo logout` command.

To use this feature, you must pass the `-Z credential-process` flag on the
command-line. Additionally, you must remove any current tokens currently saved
in the [`credentials` file] (which can be done with the new `logout` command).

#### `credential-process` Configuration

To configure which process to run to fetch the token, specify the process in
the `registry` table in a [config file]:

```toml
[registry]
credential-process = "/usr/bin/cargo-creds"
```

If you want to use a different process for a specific registry, it can be
specified in the `registries` table:

```toml
[registries.my-registry]
credential-process = "/usr/bin/cargo-creds"
```

The value can be a string with spaces separating arguments or it can be a TOML
array of strings.

Command-line arguments allow special placeholders which will be replaced with
the corresponding value:

* `{name}` — The name of the registry.
* `{api_url}` — The base URL of the registry API endpoints.
* `{action}` — The authentication action (described below).

Process names with the prefix `cargo:` are loaded from the `libexec` directory
next to cargo. Several experimental credential wrappers are included with
Cargo, and this provides convenient access to them:

```toml
[registry]
credential-process = "cargo:macos-keychain"
```

The current wrappers are:

* `cargo:macos-keychain`: Uses the macOS Keychain to store the token.
* `cargo:wincred`: Uses the Windows Credential Manager to store the token.
* `cargo:1password`: Uses the 1password `op` CLI to store the token. You must
  install the `op` CLI from the [1password
  website](https://1password.com/downloads/command-line/). You must run `op
  signin` at least once with the appropriate arguments (such as `op signin
  my.1password.com user@example.com`), unless you provide the sign-in-address
  and email arguments. The master password will be required on each request
  unless the appropriate `OP_SESSION` environment variable is set. It supports
  the following command-line arguments:
  * `--account`: The account shorthand name to use.
  * `--vault`: The vault name to use.
  * `--sign-in-address`: The sign-in-address, which is a web address such as `my.1password.com`.
  * `--email`: The email address to sign in with.

A wrapper is available for GNOME
[libsecret](https://wiki.gnome.org/Projects/Libsecret) to store tokens on
Linux systems. Due to build limitations, this wrapper is not available as a
pre-compiled binary. This can be built and installed manually. First, install
libsecret using your system package manager (for example, `sudo apt install
libsecret-1-dev`). Then build and install the wrapper with `cargo install
cargo-credential-gnome-secret`.
In the config, use a path to the binary like this:

```toml
[registry]
credential-process = "cargo-credential-gnome-secret {action}"
```

#### `credential-process` Interface

There are two different kinds of token processes that Cargo supports. The
simple "basic" kind will only be called by Cargo when it needs a token. This
is intended for simple and easy integration with password managers, that can
often use pre-existing tooling. The more advanced "Cargo" kind supports
different actions passed as a command-line argument. This is intended for more
pleasant integration experience, at the expense of requiring a Cargo-specific
process to glue to the password manager. Cargo will determine which kind is
supported by the `credential-process` definition. If it contains the
`{action}` argument, then it uses the advanced style, otherwise it assumes it
only supports the "basic" kind.

##### Basic authenticator

A basic authenticator is a process that returns a token on stdout. Newlines
will be trimmed. The process inherits the user's stdin and stderr. It should
exit 0 on success, and nonzero on error.

With this form, [`cargo login`] and `cargo logout` are not supported and
return an error if used.

##### Cargo authenticator

The protocol between the Cargo and the process is very basic, intended to
ensure the credential process is kept as simple as possible. Cargo will
execute the process with the `{action}` argument indicating which action to
perform:

* `store` — Store the given token in secure storage.
* `get` — Get a token from storage.
* `erase` — Remove a token from storage.

The `cargo login` command uses `store` to save a token. Commands that require
authentication, like `cargo publish`, uses `get` to retrieve a token. `cargo
logout` uses the `erase` command to remove a token.

The process inherits the user's stderr, so the process can display messages.
Some values are passed in via environment variables (see below). The expected
interactions are:

* `store` — The token is sent to the process's stdin, terminated by a newline.
  The process should store the token keyed off the registry name. If the
  process fails, it should exit with a nonzero exit status.

* `get` — The process should send the token to its stdout (trailing newline
  will be trimmed). The process inherits the user's stdin, should it need to
  receive input.

  If the process is unable to fulfill the request, it should exit with a
  nonzero exit code.

* `erase` — The process should remove the token associated with the registry
  name. If the token is not found, the process should exit with a 0 exit
  status.

##### Environment

The following environment variables will be provided to the executed command:

* `CARGO` — Path to the `cargo` binary executing the command.
* `CARGO_REGISTRY_NAME` — Name of the registry the authentication token is for.
* `CARGO_REGISTRY_API_URL` — The URL of the registry API.

#### `cargo logout`

A new `cargo logout` command has been added to make it easier to remove a
token from storage. This supports both [`credentials` file] tokens and
`credential-process` tokens.

When used with `credentials` file tokens, it needs the `-Z unstable-options`
command-line option:

```console
cargo logout -Z unstable-options
```

When used with the `credential-process` config, use the `-Z
credential-process` command-line option:


```console
cargo logout -Z credential-process
```

[`cargo login`]: ../commands/cargo-login.md
[`cargo publish`]: ../commands/cargo-publish.md
[`cargo owner`]: ../commands/cargo-owner.md
[`cargo yank`]: ../commands/cargo-yank.md
[`credentials` file]: config.md#credentials
[crates.io]: https://crates.io/
[config file]: config.md

### `cargo config`

* Original Issue: [#2362](https://github.com/rust-lang/cargo/issues/2362)
* Tracking Issue: [#9301](https://github.com/rust-lang/cargo/issues/9301)

The `cargo config` subcommand provides a way to display the configuration
files that cargo loads. It currently includes the `get` subcommand which
can take an optional config value to display.

```console
cargo +nightly -Zunstable-options config get build.rustflags
```

If no config value is included, it will display all config values. See the
`--help` output for more options available.

### `doctest-in-workspace`

* Tracking Issue: [#9427](https://github.com/rust-lang/cargo/issues/9427)

The `-Z doctest-in-workspace` flag changes the behavior of the current working
directory used when running doctests. Historically, Cargo has run `rustdoc
--test` relative to the root of the package, with paths relative from that
root. However, this is inconsistent with how `rustc` and `rustdoc` are
normally run in a workspace, where they are run relative to the workspace
root. This inconsistency causes problems in various ways, such as when passing
RUSTDOCFLAGS with relative paths, or dealing with diagnostic output.

The `-Z doctest-in-workspace` flag causes cargo to switch to running `rustdoc`
from the root of the workspace. It also passes the `--test-run-directory` to
`rustdoc` so that when *running* the tests, they are run from the root of the
package. This preserves backwards compatibility and is consistent with how
normal unittests are run.

### rustc `--print`

* Tracking Issue: [#9357](https://github.com/rust-lang/cargo/issues/9357)

`cargo rustc --print=VAL` forwards the `--print` flag to `rustc` in order to
extract information from `rustc`. This runs `rustc` with the corresponding
[`--print`](https://doc.rust-lang.org/rustc/command-line-arguments.html#--print-print-compiler-information)
flag, and then immediately exits without compiling. Exposing this as a cargo
flag allows cargo to inject the correct target and RUSTFLAGS based on the
current configuration.

The primary use case is to run `cargo rustc --print=cfg` to get config values
for the appropriate target and influenced by any other RUSTFLAGS.

<<<<<<< HEAD
### `registry-branches`
* Original Issue: [#7329](https://github.com/rust-lang/cargo/issues/7329)
* Original Pull Request: [#X](https://github.com/rust-lang/cargo/pull/X)
* Tracking Issue: [#Y](https://github.com/rust-lang/cargo/issues/Y)

The new `-Z registry-branches` flag enables the use of `branch` keys for
alternative registries in cargo configuration files (`.cargo/config.toml`).
These allow to fetch and use only a specific branch of a remote registry's
index. Not using the flag or omitting the key results in using the default
branch, which was the previous behavior.

This configuration option does not change the publication process however:
the client and the registry have to coordinate in some fashion in order to
register the new version of the published crate in the appropriate branch of
its index. This is especially true for crates.io which only uses the default
branch and may not record a publication on any other branch.

```toml
# Regular alternative registry: use the default branch.
[registries.my-main-registry]
index = "https://my-intranet:8080/git/index"

# Alternative registry with a specified branch key: use the `dev` branch.
[registries.my-dev-registry]
index = "https://my-intranet:8080/git/index"
branch = "dev"
```


<script>
(function() {
    var fragments = {
        "#edition": "manifest.html#the-edition-field",
        "#compile-progress": "config.html#termprogresswhen",
        "#rename-dependency": "specifying-dependencies.html#renaming-dependencies-in-cargotoml",
        "#alternate-registries": "registries.html",
        "#offline-mode": "../commands/cargo.html",
        "#publish-lockfile": "../commands/cargo-package.html",
        "#default-run": "manifest.html#the-default-run-field",
        "#cache-messages": "https://github.com/rust-lang/cargo/pull/7450",
        "#install-upgrade": "../commands/cargo-install.html",
        "#profile-overrides": "profiles.html#overrides",
        "#config-profiles": "config.html#profile",
        "#crate-versions": "https://github.com/rust-lang/cargo/pull/8509",
        "#features": "features.html#feature-resolver-version-2",
        "#package-features": "features.html#resolver-version-2-command-line-flags",
        "#resolver": "resolver.html#resolver-versions",
    };
    var target = fragments[window.location.hash];
    if (target) {
        if (target.startsWith('https')) {
          window.location.replace(target);
        } else {
          var url = window.location.toString();
          var base = url.substring(0, url.lastIndexOf('/'));
          window.location.replace(base + "/" + target);
        }
    }
})();
</script>
=======

### Different binary name

* Tracking Issue: [#9778](https://github.com/rust-lang/cargo/issues/9778)
* PR: [#9627](https://github.com/rust-lang/cargo/pull/9627)

The `different-binary-name` feature allows setting the filename of the binary without having to obey the
restrictions placed on crate names. For example, the crate name must use only `alphanumeric` characters
or `-` or `_`, and cannot be empty.

The `filename` parameter should **not** include the binary extension, `cargo` will figure out the appropriate
extension and use that for the binary on its own.

The `filename` parameter is only available in the `[[bin]]` section of the manifest.

```toml
cargo-features = ["different-binary-name"]

[project]
name =  "foo"
version = "0.0.1"

[[bin]]
name = "foo"
filename = "007bar"
path = "src/main.rs"
```

### scrape-examples

* RFC: [#3123](https://github.com/rust-lang/rfcs/pull/3123)
* Tracking Issue: [#9910](https://github.com/rust-lang/cargo/issues/9910)

The `-Z rustdoc-scrape-examples` argument tells Rustdoc to search crates in the current workspace
for calls to functions. Those call-sites are then included as documentation. The flag can take an
argument of `all` or `examples` which configures which crate in the workspace to analyze for examples.
For instance:

```
cargo doc -Z unstable-options -Z rustdoc-scrape-examples=examples
```

## Stabilized and removed features

### Compile progress

The compile-progress feature has been stabilized in the 1.30 release.
Progress bars are now enabled by default.
See [`term.progress`](config.md#termprogresswhen) for more information about
controlling this feature.

### Edition

Specifying the `edition` in `Cargo.toml` has been stabilized in the 1.31 release.
See [the edition field](manifest.md#the-edition-field) for more information
about specifying this field.

### rename-dependency

Specifying renamed dependencies in `Cargo.toml` has been stabilized in the 1.31 release.
See [renaming dependencies](specifying-dependencies.md#renaming-dependencies-in-cargotoml)
for more information about renaming dependencies.

### Alternate Registries

Support for alternate registries has been stabilized in the 1.34 release.
See the [Registries chapter](registries.md) for more information about alternate registries.

### Offline Mode

The offline feature has been stabilized in the 1.36 release.
See the [`--offline` flag](../commands/cargo.md#option-cargo---offline) for
more information on using the offline mode.

### publish-lockfile

The `publish-lockfile` feature has been removed in the 1.37 release.
The `Cargo.lock` file is always included when a package is published if the
package contains a binary target. `cargo install` requires the `--locked` flag
to use the `Cargo.lock` file.
See [`cargo package`](../commands/cargo-package.md) and
[`cargo install`](../commands/cargo-install.md) for more information.

### default-run

The `default-run` feature has been stabilized in the 1.37 release.
See [the `default-run` field](manifest.md#the-default-run-field) for more
information about specifying the default target to run.

### cache-messages

Compiler message caching has been stabilized in the 1.40 release.
Compiler warnings are now cached by default and will be replayed automatically
when re-running Cargo.

### install-upgrade

The `install-upgrade` feature has been stabilized in the 1.41 release.
[`cargo install`] will now automatically upgrade packages if they appear to be
out-of-date. See the [`cargo install`] documentation for more information.

[`cargo install`]: ../commands/cargo-install.md

### Profile Overrides

Profile overrides have been stabilized in the 1.41 release.
See [Profile Overrides](profiles.md#overrides) for more information on using
overrides.

### Config Profiles

Specifying profiles in Cargo config files and environment variables has been
stabilized in the 1.43 release.
See the [config `[profile]` table](config.md#profile) for more information
about specifying [profiles](profiles.md) in config files.

### crate-versions

The `-Z crate-versions` flag has been stabilized in the 1.47 release.
The crate version is now automatically included in the
[`cargo doc`](../commands/cargo-doc.md) documentation sidebar.

### Features

The `-Z features` flag has been stabilized in the 1.51 release.
See [feature resolver version 2](features.md#feature-resolver-version-2)
for more information on using the new feature resolver.

### package-features

The `-Z package-features` flag has been stabilized in the 1.51 release.
See the [resolver version 2 command-line flags](features.md#resolver-version-2-command-line-flags)
for more information on using the features CLI options.

### Resolver

The `resolver` feature in `Cargo.toml` has been stabilized in the 1.51 release.
See the [resolver versions](resolver.md#resolver-versions) for more
information about specifying resolvers.

### extra-link-arg

The `extra-link-arg` feature to specify additional linker arguments in build
scripts has been stabilized in the 1.56 release. See the [build script
documentation](build-scripts.md#outputs-of-the-build-script) for more
information on specifying extra linker arguments.

### configurable-env

The `configurable-env` feature to specify environment variables in Cargo
configuration has been stabilized in the 1.56 release. See the [config
documentation](config.html#env) for more information about configuring
environment variables.

### rust-version

The `rust-version` field in `Cargo.toml` has been stabilized in the 1.56 release.
See the [rust-version field](manifest.html#the-rust-version-field) for more
information on using the `rust-version` field and the `--ignore-rust-version` option.

### codegen-backend

The `codegen-backend` feature makes it possible to select the codegen backend used by rustc using a
profile.

Example:

```toml
[package]
name = "foo"

[dependencies]
serde = "1.0.117"

[profile.dev.package.foo]
codegen-backend = "cranelift"
```

### patch-in-config

The `-Z patch-in-config` flag, and the corresponding support for
`[patch]` section in Cargo configuration files has been stabilized in
the 1.56 release. See the [patch field](config.html#patch) for more
information.

### edition 2021

The 2021 edition has been stabilized in the 1.56 release.
See the [`edition` field](manifest.md#the-edition-field) for more information on setting the edition.
See [`cargo fix --edition`](../commands/cargo-fix.md) and [The Edition Guide](../../edition-guide/index.html) for more information on migrating existing projects.


### Custom named profiles

Custom named profiles have been stabilized in the 1.57 release. See the
[profiles chapter](profiles.md#custom-profiles) for more information.

### Profile `strip` option

The profile `strip` option has been stabilized in the 1.59 release. See the
[profiles chapter](profiles.md#strip) for more information.

### Future incompat report

Support for generating a future-incompat report has been stabilized
in the 1.59 release. See the [future incompat report chapter](future-incompat-report.md)
for more information.

### Namespaced features

Namespaced features has been stabilized in the 1.60 release.
See the [Features chapter](features.md#optional-dependencies) for more information.

### Weak dependency features

Weak dependency features has been stabilized in the 1.60 release.
See the [Features chapter](features.md#dependency-features) for more information.

### timings

The `-Ztimings` option has been stabilized as `--timings` in the 1.60 release.
(`--timings=html` and the machine-readable `--timings=json` output remain
unstable and require `-Zunstable-options`.)
>>>>>>> ea2a21c9
<|MERGE_RESOLUTION|>--- conflicted
+++ resolved
@@ -1036,7 +1036,6 @@
 The primary use case is to run `cargo rustc --print=cfg` to get config values
 for the appropriate target and influenced by any other RUSTFLAGS.
 
-<<<<<<< HEAD
 ### `registry-branches`
 * Original Issue: [#7329](https://github.com/rust-lang/cargo/issues/7329)
 * Original Pull Request: [#X](https://github.com/rust-lang/cargo/pull/X)
@@ -1064,40 +1063,6 @@
 index = "https://my-intranet:8080/git/index"
 branch = "dev"
 ```
-
-
-<script>
-(function() {
-    var fragments = {
-        "#edition": "manifest.html#the-edition-field",
-        "#compile-progress": "config.html#termprogresswhen",
-        "#rename-dependency": "specifying-dependencies.html#renaming-dependencies-in-cargotoml",
-        "#alternate-registries": "registries.html",
-        "#offline-mode": "../commands/cargo.html",
-        "#publish-lockfile": "../commands/cargo-package.html",
-        "#default-run": "manifest.html#the-default-run-field",
-        "#cache-messages": "https://github.com/rust-lang/cargo/pull/7450",
-        "#install-upgrade": "../commands/cargo-install.html",
-        "#profile-overrides": "profiles.html#overrides",
-        "#config-profiles": "config.html#profile",
-        "#crate-versions": "https://github.com/rust-lang/cargo/pull/8509",
-        "#features": "features.html#feature-resolver-version-2",
-        "#package-features": "features.html#resolver-version-2-command-line-flags",
-        "#resolver": "resolver.html#resolver-versions",
-    };
-    var target = fragments[window.location.hash];
-    if (target) {
-        if (target.startsWith('https')) {
-          window.location.replace(target);
-        } else {
-          var url = window.location.toString();
-          var base = url.substring(0, url.lastIndexOf('/'));
-          window.location.replace(base + "/" + target);
-        }
-    }
-})();
-</script>
-=======
 
 ### Different binary name
 
@@ -1320,5 +1285,4 @@
 
 The `-Ztimings` option has been stabilized as `--timings` in the 1.60 release.
 (`--timings=html` and the machine-readable `--timings=json` output remain
-unstable and require `-Zunstable-options`.)
->>>>>>> ea2a21c9
+unstable and require `-Zunstable-options`.)