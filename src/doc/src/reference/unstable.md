## Unstable Features

Experimental Cargo features are only available on the [nightly channel]. You
are encouraged to experiment with these features to see if they meet your
needs, and if there are any issues or problems. Check the linked tracking
issues listed below for more information on the feature, and click the GitHub
subscribe button if you want future updates.

After some period of time, if the feature does not have any major concerns, it
can be [stabilized], which will make it available on stable once the current
nightly release reaches the stable channel (anywhere from 6 to 12 weeks).

There are three different ways that unstable features can be enabled based on
how the feature works:

* New syntax in `Cargo.toml` requires a `cargo-features` key at the top of
  `Cargo.toml`, before any tables. For example:

  ```toml
  # This specifies which new Cargo.toml features are enabled.
  cargo-features = ["test-dummy-unstable"]

  [package]
  name = "my-package"
  version = "0.1.0"
  im-a-teapot = true  # This is a new option enabled by test-dummy-unstable.
  ```

* New command-line flags, options, and subcommands require the `-Z
  unstable-options` CLI option to also be included. For example, the new
  `--out-dir` option is only available on nightly:

  ```cargo +nightly build --out-dir=out -Z unstable-options```

* `-Z` command-line flags are used to enable new functionality that may not
  have an interface, or the interface has not yet been designed, or for more
  complex features that affect multiple parts of Cargo. For example, the
  [timings](#timings) feature can be enabled with:

  ```cargo +nightly build -Z timings```

  Run `cargo -Z help` to see a list of flags available.

  Anything which can be configured with a `-Z` flag can also be set in the
  cargo [config file] (`.cargo/config.toml`) in the `unstable` table. For
  example:

  ```toml
  [unstable]
  mtime-on-use = true
  multitarget = true
  timings = ["html"]
  ```

Each new feature described below should explain how to use it.

[config file]: config.md
[nightly channel]: ../../book/appendix-07-nightly-rust.html
[stabilized]: https://doc.crates.io/contrib/process/unstable.html#stabilization

### List of unstable features

* Unstable-specific features
    * [-Z allow-features](#allow-features) — Provides a way to restrict which unstable features are used.
* Build scripts and linking
    * [extra-link-arg](#extra-link-arg) — Allows build scripts to pass extra link arguments in more cases.
    * [Metabuild](#metabuild) — Provides declarative build scripts.
* Resolver and features
    * [no-index-update](#no-index-update) — Prevents cargo from updating the index cache.
    * [avoid-dev-deps](#avoid-dev-deps) — Prevents the resolver from including dev-dependencies during resolution.
    * [minimal-versions](#minimal-versions) — Forces the resolver to use the lowest compatible version instead of the highest.
    * [public-dependency](#public-dependency) — Allows dependencies to be classified as either public or private.
    * [Namespaced features](#namespaced-features) — Separates optional dependencies into a separate namespace from regular features, and allows feature names to be the same as some dependency name.
    * [Weak dependency features](#weak-dependency-features) — Allows setting features for dependencies without enabling optional dependencies.
* Output behavior
    * [out-dir](#out-dir) — Adds a directory where artifacts are copied to.
    * [terminal-width](#terminal-width) — Tells rustc the width of the terminal so that long diagnostic messages can be truncated to be more readable.
* Compile behavior
    * [mtime-on-use](#mtime-on-use) — Updates the last-modified timestamp on every dependency every time it is used, to provide a mechanism to delete unused artifacts.
    * [doctest-xcompile](#doctest-xcompile) — Supports running doctests with the `--target` flag.
    * [multitarget](#multitarget) — Supports building for multiple targets at the same time.
    * [build-std](#build-std) — Builds the standard library instead of using pre-built binaries.
    * [build-std-features](#build-std-features) — Sets features to use with the standard library.
    * [binary-dep-depinfo](#binary-dep-depinfo) — Causes the dep-info file to track binary dependencies.
    * [panic-abort-tests](#panic-abort-tests) — Allows running tests with the "abort" panic strategy.
* rustdoc
    * [`doctest-in-workspace`](#doctest-in-workspace) — Fixes workspace-relative paths when running doctests.
    * [rustdoc-map](#rustdoc-map) — Provides mappings for documentation to link to external sites like [docs.rs](https://docs.rs/).
* `Cargo.toml` extensions
    * [Custom named profiles](#custom-named-profiles) — Adds custom named profiles in addition to the standard names.
    * [Profile `strip` option](#profile-strip-option) — Forces the removal of debug information and symbols from executables.
    * [per-package-target](#per-package-target) — Sets the `--target` to use for each individual package.
    * [rust-version](#rust-version) — Allows to declare the minimum supported Rust version.
    * [Edition 2021](#edition-2021) — Adds support for the 2021 Edition.
* Information and metadata
    * [Build-plan](#build-plan) — Emits JSON information on which commands will be run.
    * [timings](#timings) — Generates a report on how long individual dependencies took to run.
    * [unit-graph](#unit-graph) — Emits JSON for Cargo's internal graph structure.
    * [future incompat report](#future-incompat-report) — Displays a report for future incompatibilities that may error in the future.
* Configuration
    * [config-cli](#config-cli) — Adds the ability to pass configuration options on the command-line.
    * [config-include](#config-include) — Adds the ability for config files to include other files.
    * [configurable-env](#configurable-env) — Adds support for defining environment variables that will be set when building and running.
    * [patch-in-config](#patch-in-config) — Adds support for specifying the `[patch]` table in config files.
    * [`cargo config`](#cargo-config) — Adds a new subcommand for viewing config files.
* Registries
    * [credential-process](#credential-process) — Adds support for fetching registry tokens from an external authentication program.
    * [`cargo logout`](#cargo-logout) — Adds the `logout` command to remove the currently saved registry token.

### allow-features

This permanently-unstable flag makes it so that only a listed set of
unstable features can be used. Specifically, if you pass
`-Zallow-features=foo,bar`, you'll continue to be able to pass `-Zfoo`
and `-Zbar` to `cargo`, but you will be unable to pass `-Zbaz`. You can
pass an empty string (`-Zallow-features=`) to disallow all unstable
features.

`-Zallow-features` also restricts which unstable features can be passed
to the `cargo-features` entry in `Cargo.toml`. If, for example, you want
to allow

```toml
cargo-features = ["test-dummy-unstable"]
```

where `test-dummy-unstable` is unstable, that features would also be
disallowed by `-Zallow-features=`, and allowed with
`-Zallow-features=test-dummy-unstable`.

The list of features passed to cargo's `-Zallow-features` is also passed
to any Rust tools that cargo ends up calling (like `rustc` or
`rustdoc`). Thus, if you run `cargo -Zallow-features=`, no unstable
Cargo _or_ Rust features can be used.

### extra-link-arg
* Tracking Issue: [#9426](https://github.com/rust-lang/cargo/issues/9426)
* Original Pull Request: [#7811](https://github.com/rust-lang/cargo/pull/7811)

The `-Z extra-link-arg` flag makes the following two instructions available
in build scripts:

* [`cargo:rustc-link-arg-bins=FLAG`](#rustc-link-arg-bins) – Passes custom
  flags to a linker for binaries.
* [`cargo:rustc-link-arg=FLAG`](#rustc-link-arg) – Passes custom flags to a
  linker for benchmarks, binaries, `cdylib` crates, examples, and tests.

<a id="rustc-link-arg-bins"></a>
#### `cargo:rustc-link-arg-bins=FLAG`

The `rustc-link-arg-bins` instruction tells Cargo to pass the [`-C
link-arg=FLAG` option][link-arg] to the compiler, but only when building a
binary target. Its usage is highly platform specific. It is useful
to set a linker script or other linker options.

[link-arg]: ../../rustc/codegen-options/index.md#link-arg

<a id="rustc-link-arg"></a>
#### `cargo:rustc-link-arg=FLAG`

The `rustc-link-arg` instruction tells Cargo to pass the [`-C link-arg=FLAG`
option][link-arg] to the compiler, but only when building supported targets
(benchmarks, binaries, `cdylib` crates, examples, and tests). Its usage is
highly platform specific. It is useful to set the shared library version or
linker script.

[link-arg]: ../../rustc/codegen-options/index.md#link-arg

### no-index-update
* Original Issue: [#3479](https://github.com/rust-lang/cargo/issues/3479)
* Tracking Issue: [#7404](https://github.com/rust-lang/cargo/issues/7404)

The `-Z no-index-update` flag ensures that Cargo does not attempt to update
the registry index. This is intended for tools such as Crater that issue many
Cargo commands, and you want to avoid the network latency for updating the
index each time.

### mtime-on-use
* Original Issue: [#6477](https://github.com/rust-lang/cargo/pull/6477)
* Cache usage meta tracking issue: [#7150](https://github.com/rust-lang/cargo/issues/7150)

The `-Z mtime-on-use` flag is an experiment to have Cargo update the mtime of
used files to make it easier for tools like cargo-sweep to detect which files
are stale. For many workflows this needs to be set on *all* invocations of cargo.
To make this more practical setting the `unstable.mtime_on_use` flag in `.cargo/config.toml`
or the corresponding ENV variable will apply the `-Z mtime-on-use` to all
invocations of nightly cargo. (the config flag is ignored by stable)

### avoid-dev-deps
* Original Issue: [#4988](https://github.com/rust-lang/cargo/issues/4988)
* Tracking Issue: [#5133](https://github.com/rust-lang/cargo/issues/5133)

When running commands such as `cargo install` or `cargo build`, Cargo
currently requires dev-dependencies to be downloaded, even if they are not
used. The `-Z avoid-dev-deps` flag allows Cargo to avoid downloading
dev-dependencies if they are not needed. The `Cargo.lock` file will not be
generated if dev-dependencies are skipped.

### minimal-versions
* Original Issue: [#4100](https://github.com/rust-lang/cargo/issues/4100)
* Tracking Issue: [#5657](https://github.com/rust-lang/cargo/issues/5657)

> Note: It is not recommended to use this feature. Because it enforces minimal
> versions for all transitive dependencies, its usefulness is limited since
> not all external dependencies declare proper lower version bounds. It is
> intended that it will be changed in the future to only enforce minimal
> versions for direct dependencies.

When a `Cargo.lock` file is generated, the `-Z minimal-versions` flag will
resolve the dependencies to the minimum semver version that will satisfy the
requirements (instead of the greatest version).

The intended use-case of this flag is to check, during continuous integration,
that the versions specified in Cargo.toml are a correct reflection of the
minimum versions that you are actually using. That is, if Cargo.toml says
`foo = "1.0.0"` that you don't accidentally depend on features added only in
`foo 1.5.0`.

### out-dir
* Original Issue: [#4875](https://github.com/rust-lang/cargo/issues/4875)
* Tracking Issue: [#6790](https://github.com/rust-lang/cargo/issues/6790)

This feature allows you to specify the directory where artifacts will be
copied to after they are built. Typically artifacts are only written to the
`target/release` or `target/debug` directories. However, determining the
exact filename can be tricky since you need to parse JSON output. The
`--out-dir` flag makes it easier to predictably access the artifacts. Note
that the artifacts are copied, so the originals are still in the `target`
directory. Example:

```sh
cargo +nightly build --out-dir=out -Z unstable-options
```

This can also be specified in `.cargo/config.toml` files.

```toml
[build]
out-dir = "out"
```

### doctest-xcompile
* Tracking Issue: [#7040](https://github.com/rust-lang/cargo/issues/7040)
* Tracking Rustc Issue: [#64245](https://github.com/rust-lang/rust/issues/64245)

This flag changes `cargo test`'s behavior when handling doctests when
a target is passed. Currently, if a target is passed that is different
from the host cargo will simply skip testing doctests. If this flag is
present, cargo will continue as normal, passing the tests to doctest,
while also passing it a `--target` option, as well as enabling
`-Zunstable-features --enable-per-target-ignores` and passing along
information from `.cargo/config.toml`. See the rustc issue for more information.

```sh
cargo test --target foo -Zdoctest-xcompile
```

### multitarget
* Tracking Issue: [#8176](https://github.com/rust-lang/cargo/issues/8176)

This flag allows passing multiple `--target` flags to the `cargo` subcommand
selected. When multiple `--target` flags are passed the selected build targets
will be built for each of the selected architectures.

For example to compile a library for both 32 and 64-bit:

```
cargo build --target x86_64-unknown-linux-gnu --target i686-unknown-linux-gnu
```

or running tests for both targets:

```
cargo test --target x86_64-unknown-linux-gnu --target i686-unknown-linux-gnu
```

### Custom named profiles

* Tracking Issue: [rust-lang/cargo#6988](https://github.com/rust-lang/cargo/issues/6988)
* RFC: [#2678](https://github.com/rust-lang/rfcs/pull/2678)

With this feature you can define custom profiles having new names. With the
custom profile enabled, build artifacts can be emitted by default to
directories other than `release` or `debug`, based on the custom profile's
name.

For example:

```toml
cargo-features = ["named-profiles"]

[profile.release-lto]
inherits = "release"
lto = true
````

An `inherits` key is used in order to receive attributes from other profiles,
so that a new custom profile can be based on the standard `dev` or `release`
profile presets. Cargo emits errors in case `inherits` loops are detected. When
considering inheritance hierarchy, all profiles directly or indirectly inherit
from either from `release` or from `dev`.

Valid profile names are: must not be empty, use only alphanumeric characters or
`-` or `_`.

Passing `--profile` with the profile's name to various Cargo commands, directs
operations to use the profile's attributes. Overrides that are specified in the
profiles from which the custom profile inherits are inherited too.

For example, using `cargo build` with `--profile` and the manifest from above:

```sh
cargo +nightly build --profile release-lto -Z unstable-options
```

When a custom profile is used, build artifacts go to a different target by
default. In the example above, you can expect to see the outputs under
`target/release-lto`.


#### New `dir-name` attribute

Some of the paths generated under `target/` have resulted in a de-facto "build
protocol", where `cargo` is invoked as a part of a larger project build. So, to
preserve the existing behavior, there is also a new attribute `dir-name`, which
when left unspecified, defaults to the name of the profile. For example:

```toml
[profile.release-lto]
inherits = "release"
dir-name = "lto"  # Emits to target/lto instead of target/release-lto
lto = true
```


### Namespaced features
* Original issue: [#1286](https://github.com/rust-lang/cargo/issues/1286)
* Tracking Issue: [#5565](https://github.com/rust-lang/cargo/issues/5565)

The `namespaced-features` option makes two changes to how features can be
specified:

* Features may now be defined with the same name as a dependency.
* Optional dependencies can be explicitly enabled in the `[features]` table
  with the `dep:` prefix, which enables the dependency without enabling a
  feature of the same name.

By default, an optional dependency `foo` will define a feature `foo =
["dep:foo"]` *unless* `dep:foo` is mentioned in any other feature, or the
`foo` feature is already defined. This helps prevent unnecessary boilerplate
of listing every optional dependency, but still allows you to override the
implicit feature.

This allows two use cases that were previously not possible:

* You can "hide" an optional dependency, so that external users cannot
  explicitly enable that optional dependency.
* There is no longer a need to create "funky" feature names to work around the
  restriction that features cannot shadow dependency names.

To enable namespaced-features, use the `-Z namespaced-features` command-line
flag.

An example of hiding an optional dependency:

```toml
[dependencies]
regex = { version = "1.4.1", optional = true }
lazy_static = { version = "1.4.0", optional = true }

[features]
regex = ["dep:regex", "dep:lazy_static"]
```

In this example, the "regex" feature enables both `regex` and `lazy_static`.
The `lazy_static` feature does not exist, and a user cannot explicitly enable
it. This helps hide internal details of how your package is implemented.

An example of avoiding "funky" names:

```toml
[dependencies]
bigdecimal = "0.1"
chrono = "0.4"
num-bigint = "0.2"
serde = {version = "1.0", optional = true }

[features]
serde = ["dep:serde", "bigdecimal/serde", "chrono/serde", "num-bigint/serde"]
```

In this case, `serde` is a natural name to use for a feature, because it is
relevant to your exported API. However, previously you would need to use a
name like `serde1` to work around the naming limitation if you wanted to also
enable other features.

### Build-plan
* Tracking Issue: [#5579](https://github.com/rust-lang/cargo/issues/5579)

The `--build-plan` argument for the `build` command will output JSON with
information about which commands would be run without actually executing
anything. This can be useful when integrating with another build tool.
Example:

```sh
cargo +nightly build --build-plan -Z unstable-options
```

### Metabuild
* Tracking Issue: [rust-lang/rust#49803](https://github.com/rust-lang/rust/issues/49803)
* RFC: [#2196](https://github.com/rust-lang/rfcs/blob/master/text/2196-metabuild.md)

Metabuild is a feature to have declarative build scripts. Instead of writing
a `build.rs` script, you specify a list of build dependencies in the
`metabuild` key in `Cargo.toml`. A build script is automatically generated
that runs each build dependency in order. Metabuild packages can then read
metadata from `Cargo.toml` to specify their behavior.

Include `cargo-features` at the top of `Cargo.toml`, a `metabuild` key in the
`package`, list the dependencies in `build-dependencies`, and add any metadata
that the metabuild packages require under `package.metadata`. Example:

```toml
cargo-features = ["metabuild"]

[package]
name = "mypackage"
version = "0.0.1"
metabuild = ["foo", "bar"]

[build-dependencies]
foo = "1.0"
bar = "1.0"

[package.metadata.foo]
extra-info = "qwerty"
```

Metabuild packages should have a public function called `metabuild` that
performs the same actions as a regular `build.rs` script would perform.

### public-dependency
* Tracking Issue: [#44663](https://github.com/rust-lang/rust/issues/44663)

The 'public-dependency' feature allows marking dependencies as 'public'
or 'private'. When this feature is enabled, additional information is passed to rustc to allow
the 'exported_private_dependencies' lint to function properly.

This requires the appropriate key to be set in `cargo-features`:

```toml
cargo-features = ["public-dependency"]

[dependencies]
my_dep = { version = "1.2.3", public = true }
private_dep = "2.0.0" # Will be 'private' by default
```

### build-std
* Tracking Repository: https://github.com/rust-lang/wg-cargo-std-aware

The `build-std` feature enables Cargo to compile the standard library itself as
part of a crate graph compilation. This feature has also historically been known
as "std-aware Cargo". This feature is still in very early stages of development,
and is also a possible massive feature addition to Cargo. This is a very large
feature to document, even in the minimal form that it exists in today, so if
you're curious to stay up to date you'll want to follow the [tracking
repository](https://github.com/rust-lang/wg-cargo-std-aware) and its set of
issues.

The functionality implemented today is behind a flag called `-Z build-std`. This
flag indicates that Cargo should compile the standard library from source code
using the same profile as the main build itself. Note that for this to work you
need to have the source code for the standard library available, and at this
time the only supported method of doing so is to add the `rust-src` rust rustup
component:

```console
$ rustup component add rust-src --toolchain nightly
```

It is also required today that the `-Z build-std` flag is combined with the
`--target` flag. Note that you're not forced to do a cross compilation, you're
just forced to pass `--target` in one form or another.

Usage looks like:

```console
$ cargo new foo
$ cd foo
$ cargo +nightly run -Z build-std --target x86_64-unknown-linux-gnu
   Compiling core v0.0.0 (...)
   ...
   Compiling foo v0.1.0 (...)
    Finished dev [unoptimized + debuginfo] target(s) in 21.00s
     Running `target/x86_64-unknown-linux-gnu/debug/foo`
Hello, world!
```

Here we recompiled the standard library in debug mode with debug assertions
(like `src/main.rs` is compiled) and everything was linked together at the end.

Using `-Z build-std` will implicitly compile the stable crates `core`, `std`,
`alloc`, and `proc_macro`. If you're using `cargo test` it will also compile the
`test` crate. If you're working with an environment which does not support some
of these crates, then you can pass an argument to `-Zbuild-std` as well:

```console
$ cargo +nightly build -Z build-std=core,alloc
```

The value here is a comma-separated list of standard library crates to build.

#### Requirements

As a summary, a list of requirements today to use `-Z build-std` are:

* You must install libstd's source code through `rustup component add rust-src`
* You must pass `--target`
* You must use both a nightly Cargo and a nightly rustc
* The `-Z build-std` flag must be passed to all `cargo` invocations.

#### Reporting bugs and helping out

The `-Z build-std` feature is in the very early stages of development! This
feature for Cargo has an extremely long history and is very large in scope, and
this is just the beginning. If you'd like to report bugs please either report
them to:

* Cargo - https://github.com/rust-lang/cargo/issues/new - for implementation bugs
* The tracking repository -
  https://github.com/rust-lang/wg-cargo-std-aware/issues/new - for larger design
  questions.

Also if you'd like to see a feature that's not yet implemented and/or if
something doesn't quite work the way you'd like it to, feel free to check out
the [issue tracker](https://github.com/rust-lang/wg-cargo-std-aware/issues) of
the tracking repository, and if it's not there please file a new issue!

### build-std-features
* Tracking Repository: https://github.com/rust-lang/wg-cargo-std-aware

This flag is a sibling to the `-Zbuild-std` feature flag. This will configure
the features enabled for the standard library itself when building the standard
library. The default enabled features, at this time, are `backtrace` and
`panic_unwind`. This flag expects a comma-separated list and, if provided, will
override the default list of features enabled.

### timings
* Tracking Issue: [#7405](https://github.com/rust-lang/cargo/issues/7405)

The `timings` feature gives some information about how long each compilation
takes, and tracks concurrency information over time.

```sh
cargo +nightly build -Z timings
```

The `-Ztimings` flag can optionally take a comma-separated list of the
following values:

- `html` — Saves a file called `cargo-timing.html` to the current directory
  with a report of the compilation. Files are also saved with a timestamp in
  the filename if you want to look at older runs.
- `info` — Displays a message to stdout after each compilation finishes with
  how long it took.
- `json` — Emits some JSON information about timing information.

The default if none are specified is `html,info`.

#### Reading the graphs

There are two graphs in the output. The "unit" graph shows the duration of
each unit over time. A "unit" is a single compiler invocation. There are lines
that show which additional units are "unlocked" when a unit finishes. That is,
it shows the new units that are now allowed to run because their dependencies
are all finished. Hover the mouse over a unit to highlight the lines. This can
help visualize the critical path of dependencies. This may change between runs
because the units may finish in different orders.

The "codegen" times are highlighted in a lavender color. In some cases, build
pipelining allows units to start when their dependencies are performing code
generation. This information is not always displayed (for example, binary
units do not show when code generation starts).

The "custom build" units are `build.rs` scripts, which when run are
highlighted in orange.

The second graph shows Cargo's concurrency over time. The three lines are:
- "Waiting" (red) — This is the number of units waiting for a CPU slot to
  open.
- "Inactive" (blue) — This is the number of units that are waiting for their
  dependencies to finish.
- "Active" (green) — This is the number of units currently running.

Note: This does not show the concurrency in the compiler itself. `rustc`
coordinates with Cargo via the "job server" to stay within the concurrency
limit. This currently mostly applies to the code generation phase.

Tips for addressing compile times:
- Look for slow dependencies.
    - Check if they have features that you may wish to consider disabling.
    - Consider trying to remove the dependency completely.
- Look for a crate being built multiple times with different versions. Try to
  remove the older versions from the dependency graph.
- Split large crates into smaller pieces.
- If there are a large number of crates bottlenecked on a single crate, focus
  your attention on improving that one crate to improve parallelism.

### binary-dep-depinfo
* Tracking rustc issue: [#63012](https://github.com/rust-lang/rust/issues/63012)

The `-Z binary-dep-depinfo` flag causes Cargo to forward the same flag to
`rustc` which will then cause `rustc` to include the paths of all binary
dependencies in the "dep info" file (with the `.d` extension). Cargo then uses
that information for change-detection (if any binary dependency changes, then
the crate will be rebuilt). The primary use case is for building the compiler
itself, which has implicit dependencies on the standard library that would
otherwise be untracked for change-detection.

### panic-abort-tests
* Tracking Issue: [#67650](https://github.com/rust-lang/rust/issues/67650)
* Original Pull Request: [#7460](https://github.com/rust-lang/cargo/pull/7460)

The `-Z panic-abort-tests` flag will enable nightly support to compile test
harness crates with `-Cpanic=abort`. Without this flag Cargo will compile tests,
and everything they depend on, with `-Cpanic=unwind` because it's the only way
`test`-the-crate knows how to operate. As of [rust-lang/rust#64158], however,
the `test` crate supports `-C panic=abort` with a test-per-process, and can help
avoid compiling crate graphs multiple times.

It's currently unclear how this feature will be stabilized in Cargo, but we'd
like to stabilize it somehow!

[rust-lang/rust#64158]: https://github.com/rust-lang/rust/pull/64158

### config-cli
* Tracking Issue: [#7722](https://github.com/rust-lang/cargo/issues/7722)

The `--config` CLI option allows arbitrary config values to be passed
in via the command-line. The argument should be in TOML syntax of KEY=VALUE:

```console
cargo +nightly -Zunstable-options --config net.git-fetch-with-cli=true fetch
```

The `--config` option may be specified multiple times, in which case the
values are merged in left-to-right order, using the same merging logic that
multiple config files use. CLI values take precedence over environment
variables, which take precedence over config files.

Some examples of what it looks like using Bourne shell syntax:

```console
# Most shells will require escaping.
cargo --config http.proxy=\"http://example.com\" …

# Spaces may be used.
cargo --config "net.git-fetch-with-cli = true" …

# TOML array example. Single quotes make it easier to read and write.
cargo --config 'build.rustdocflags = ["--html-in-header", "header.html"]' …

# Example of a complex TOML key.
cargo --config "target.'cfg(all(target_arch = \"arm\", target_os = \"none\"))'.runner = 'my-runner'" …

# Example of overriding a profile setting.
cargo --config profile.dev.package.image.opt-level=3 …
```

### config-include
* Tracking Issue: [#7723](https://github.com/rust-lang/cargo/issues/7723)

The `include` key in a config file can be used to load another config file. It
takes a string for a path to another file relative to the config file, or a
list of strings. It requires the `-Zconfig-include` command-line option.

```toml
# .cargo/config
include = '../../some-common-config.toml'
```

The config values are first loaded from the include path, and then the config
file's own values are merged on top of it.

This can be paired with [config-cli](#config-cli) to specify a file to load
from the command-line. Pass a path to a config file as the argument to
`--config`:

```console
cargo +nightly -Zunstable-options -Zconfig-include --config somefile.toml build
```

CLI paths are relative to the current working directory.

### unit-graph
* Tracking Issue: [#8002](https://github.com/rust-lang/cargo/issues/8002)

The `--unit-graph` flag can be passed to any build command (`build`, `check`,
`run`, `test`, `bench`, `doc`, etc.) to emit a JSON object to stdout which
represents Cargo's internal unit graph. Nothing is actually built, and the
command returns immediately after printing. Each "unit" corresponds to an
execution of the compiler. These objects also include which unit each unit
depends on.

```
cargo +nightly build --unit-graph -Z unstable-options
```

This structure provides a more complete view of the dependency relationship as
Cargo sees it. In particular, the "features" field supports the new feature
resolver where a dependency can be built multiple times with different
features. `cargo metadata` fundamentally cannot represent the relationship of
features between different dependency kinds, and features now depend on which
command is run and which packages and targets are selected. Additionally it
can provide details about intra-package dependencies like build scripts or
tests.

The following is a description of the JSON structure:

```javascript
{
  /* Version of the JSON output structure. If any backwards incompatible
     changes are made, this value will be increased.
  */
  "version": 1,
  /* Array of all build units. */
  "units": [
    {
      /* An opaque string which indicates the package.
         Information about the package can be obtained from `cargo metadata`.
      */
      "pkg_id": "my-package 0.1.0 (path+file:///path/to/my-package)",
      /* The Cargo target. See the `cargo metadata` documentation for more
         information about these fields.
         https://doc.rust-lang.org/cargo/commands/cargo-metadata.html
      */
      "target": {
        "kind": ["lib"],
        "crate_types": ["lib"],
        "name": "my-package",
        "src_path": "/path/to/my-package/src/lib.rs",
        "edition": "2018",
        "test": true,
        "doctest": true
      },
      /* The profile settings for this unit.
         These values may not match the profile defined in the manifest.
         Units can use modified profile settings. For example, the "panic"
         setting can be overridden for tests to force it to "unwind".
      */
      "profile": {
        /* The profile name these settings are derived from. */
        "name": "dev",
        /* The optimization level as a string. */
        "opt_level": "0",
        /* The LTO setting as a string. */
        "lto": "false",
        /* The codegen units as an integer.
           `null` if it should use the compiler's default.
        */
        "codegen_units": null,
        /* The debug information level as an integer.
           `null` if it should use the compiler's default (0).
        */
        "debuginfo": 2,
        /* Whether or not debug-assertions are enabled. */
        "debug_assertions": true,
        /* Whether or not overflow-checks are enabled. */
        "overflow_checks": true,
        /* Whether or not rpath is enabled. */
        "rpath": false,
        /* Whether or not incremental is enabled. */
        "incremental": true,
        /* The panic strategy, "unwind" or "abort". */
        "panic": "unwind"
      },
      /* Which platform this target is being built for.
         A value of `null` indicates it is for the host.
         Otherwise it is a string of the target triple (such as
         "x86_64-unknown-linux-gnu").
      */
      "platform": null,
      /* The "mode" for this unit. Valid values:

         * "test" — Build using `rustc` as a test.
         * "build" — Build using `rustc`.
         * "check" — Build using `rustc` in "check" mode.
         * "doc" — Build using `rustdoc`.
         * "doctest" — Test using `rustdoc`.
         * "run-custom-build" — Represents the execution of a build script.
      */
      "mode": "build",
      /* Array of features enabled on this unit as strings. */
      "features": ["somefeat"],
      /* Whether or not this is a standard-library unit,
         part of the unstable build-std feature.
         If not set, treat as `false`.
      */
      "is_std": false,
      /* Array of dependencies of this unit. */
      "dependencies": [
        {
          /* Index in the "units" array for the dependency. */
          "index": 1,
          /* The name that this dependency will be referred as. */
          "extern_crate_name": "unicode_xid",
          /* Whether or not this dependency is "public",
             part of the unstable public-dependency feature.
             If not set, the public-dependency feature is not enabled.
          */
          "public": false,
          /* Whether or not this dependency is injected into the prelude,
             currently used by the build-std feature.
             If not set, treat as `false`.
          */
          "noprelude": false
        }
      ]
    },
    // ...
  ],
  /* Array of indices in the "units" array that are the "roots" of the
     dependency graph.
  */
  "roots": [0],
}
```

### Profile `strip` option
* Tracking Issue: [rust-lang/rust#72110](https://github.com/rust-lang/rust/issues/72110)

This feature provides a new option in the `[profile]` section to strip either
symbols or debuginfo from a binary. This can be enabled like so:

```toml
cargo-features = ["strip"]

[package]
# ...

[profile.release]
strip = "debuginfo"
```

Other possible string values of `strip` are `none`, `symbols`, and `off`. The default is `none`.

You can also configure this option with the two absolute boolean values
`true` and `false`. The former enables `strip` at its higher level, `symbols`,
whilst the later disables `strip` completely.

### rustdoc-map
* Tracking Issue: [#8296](https://github.com/rust-lang/cargo/issues/8296)

This feature adds configuration settings that are passed to `rustdoc` so that
it can generate links to dependencies whose documentation is hosted elsewhere
when the dependency is not documented. First, add this to `.cargo/config`:

```toml
[doc.extern-map.registries]
crates-io = "https://docs.rs/"
```

Then, when building documentation, use the following flags to cause links
to dependencies to link to [docs.rs](https://docs.rs/):

```
cargo +nightly doc --no-deps -Zrustdoc-map
```

The `registries` table contains a mapping of registry name to the URL to link
to. The URL may have the markers `{pkg_name}` and `{version}` which will get
replaced with the corresponding values. If neither are specified, then Cargo
defaults to appending `{pkg_name}/{version}/` to the end of the URL.

Another config setting is available to redirect standard library links. By
default, rustdoc creates links to <https://doc.rust-lang.org/nightly/>. To
change this behavior, use the `doc.extern-map.std` setting:

```toml
[doc.extern-map]
std = "local"
```

A value of `"local"` means to link to the documentation found in the `rustc`
sysroot. If you are using rustup, this documentation can be installed with
`rustup component add rust-docs`.

The default value is `"remote"`.

The value may also take a URL for a custom location.

### terminal-width

* Tracking Issue: [#84673](https://github.com/rust-lang/rust/issues/84673)

This feature provides a new flag, `-Z terminal-width`, which is used to pass
a terminal width to `rustc` so that error messages containing long lines
can be intelligently truncated.

For example, passing `-Z terminal-width=20` (an arbitrarily low value) might
produce the following error:

```text
error[E0308]: mismatched types
  --> src/main.rs:2:17
  |
2 | ..._: () = 42;
  |       --   ^^ expected `()`, found integer
  |       |
  |       expected due to this

error: aborting due to previous error
```

In contrast, without `-Z terminal-width`, the error would look as shown below:

```text
error[E0308]: mismatched types
 --> src/main.rs:2:17
  |
2 |     let _: () = 42;
  |            --   ^^ expected `()`, found integer
  |            |
  |            expected due to this

error: aborting due to previous error
```

### Weak dependency features
* Tracking Issue: [#8832](https://github.com/rust-lang/cargo/issues/8832)

The `-Z weak-dep-features` command-line options enables the ability to use
`dep_name?/feat_name` syntax in the `[features]` table. The `?` indicates that
the optional dependency `dep_name` will not be automatically enabled. The
feature `feat_name` will only be added if something else enables the
`dep_name` dependency.

Example:

```toml
[dependencies]
serde = { version = "1.0.117", optional = true, default-features = false }

[features]
std = ["serde?/std"]
```

In this example, the `std` feature enables the `std` feature on the `serde`
dependency. However, unlike the normal `serde/std` syntax, it will not enable
the optional dependency `serde` unless something else has included it.

### per-package-target
* Tracking Issue: [#9406](https://github.com/rust-lang/cargo/pull/9406)
* Original Pull Request: [#9030](https://github.com/rust-lang/cargo/pull/9030)
* Original Issue: [#7004](https://github.com/rust-lang/cargo/pull/7004)

The `per-package-target` feature adds two keys to the manifest:
`package.default-target` and `package.forced-target`. The first makes
the package be compiled by default (ie. when no `--target` argument is
passed) for some target. The second one makes the package always be
compiled for the target.

Example:

```toml
[package]
forced-target = "wasm32-unknown-unknown"
```

In this example, the crate is always built for
`wasm32-unknown-unknown`, for instance because it is going to be used
as a plugin for a main program that runs on the host (or provided on
the command line) target.

### credential-process
* Tracking Issue: [#8933](https://github.com/rust-lang/cargo/issues/8933)
* RFC: [#2730](https://github.com/rust-lang/rfcs/pull/2730)

The `credential-process` feature adds a config setting to fetch registry
authentication tokens by calling an external process.

Token authentication is used by the [`cargo login`], [`cargo publish`],
[`cargo owner`], and [`cargo yank`] commands. Additionally, this feature adds
a new `cargo logout` command.

To use this feature, you must pass the `-Z credential-process` flag on the
command-line. Additionally, you must remove any current tokens currently saved
in the [`credentials` file] (which can be done with the new `logout` command).

#### `credential-process` Configuration

To configure which process to run to fetch the token, specify the process in
the `registry` table in a [config file]:

```toml
[registry]
credential-process = "/usr/bin/cargo-creds"
```

If you want to use a different process for a specific registry, it can be
specified in the `registries` table:

```toml
[registries.my-registry]
credential-process = "/usr/bin/cargo-creds"
```

The value can be a string with spaces separating arguments or it can be a TOML
array of strings.

Command-line arguments allow special placeholders which will be replaced with
the corresponding value:

* `{name}` — The name of the registry.
* `{api_url}` — The base URL of the registry API endpoints.
* `{action}` — The authentication action (described below).

Process names with the prefix `cargo:` are loaded from the `libexec` directory
next to cargo. Several experimental credential wrappers are included with
Cargo, and this provides convenient access to them:

```toml
[registry]
credential-process = "cargo:macos-keychain"
```

The current wrappers are:

* `cargo:macos-keychain`: Uses the macOS Keychain to store the token.
* `cargo:wincred`: Uses the Windows Credential Manager to store the token.
* `cargo:1password`: Uses the 1password `op` CLI to store the token. You must
  install the `op` CLI from the [1password
  website](https://1password.com/downloads/command-line/). You must run `op
  signin` at least once with the appropriate arguments (such as `op signin
  my.1password.com user@example.com`), unless you provide the sign-in-address
  and email arguments. The master password will be required on each request
  unless the appropriate `OP_SESSION` environment variable is set. It supports
  the following command-line arguments:
  * `--account`: The account shorthand name to use.
  * `--vault`: The vault name to use.
  * `--sign-in-address`: The sign-in-address, which is a web address such as `my.1password.com`.
  * `--email`: The email address to sign in with.

A wrapper is available for GNOME
[libsecret](https://wiki.gnome.org/Projects/Libsecret) to store tokens on
Linux systems. Due to build limitations, this wrapper is not available as a
pre-compiled binary. This can be built and installed manually. First, install
libsecret using your system package manager (for example, `sudo apt install
libsecret-1-dev`). Then build and install the wrapper with `cargo install
cargo-credential-gnome-secret`.
In the config, use a path to the binary like this:

```toml
[registry]
credential-process = "cargo-credential-gnome-secret {action}"
```

#### `credential-process` Interface

There are two different kinds of token processes that Cargo supports. The
simple "basic" kind will only be called by Cargo when it needs a token. This
is intended for simple and easy integration with password managers, that can
often use pre-existing tooling. The more advanced "Cargo" kind supports
different actions passed as a command-line argument. This is intended for more
pleasant integration experience, at the expense of requiring a Cargo-specific
process to glue to the password manager. Cargo will determine which kind is
supported by the `credential-process` definition. If it contains the
`{action}` argument, then it uses the advanced style, otherwise it assumes it
only supports the "basic" kind.

##### Basic authenticator

A basic authenticator is a process that returns a token on stdout. Newlines
will be trimmed. The process inherits the user's stdin and stderr. It should
exit 0 on success, and nonzero on error.

With this form, [`cargo login`] and `cargo logout` are not supported and
return an error if used.

##### Cargo authenticator

The protocol between the Cargo and the process is very basic, intended to
ensure the credential process is kept as simple as possible. Cargo will
execute the process with the `{action}` argument indicating which action to
perform:

* `store` — Store the given token in secure storage.
* `get` — Get a token from storage.
* `erase` — Remove a token from storage.

The `cargo login` command uses `store` to save a token. Commands that require
authentication, like `cargo publish`, uses `get` to retrieve a token. `cargo
logout` uses the `erase` command to remove a token.

The process inherits the user's stderr, so the process can display messages.
Some values are passed in via environment variables (see below). The expected
interactions are:

* `store` — The token is sent to the process's stdin, terminated by a newline.
  The process should store the token keyed off the registry name. If the
  process fails, it should exit with a nonzero exit status.

* `get` — The process should send the token to its stdout (trailing newline
  will be trimmed). The process inherits the user's stdin, should it need to
  receive input.

  If the process is unable to fulfill the request, it should exit with a
  nonzero exit code.

* `erase` — The process should remove the token associated with the registry
  name. If the token is not found, the process should exit with a 0 exit
  status.

##### Environment

The following environment variables will be provided to the executed command:

* `CARGO` — Path to the `cargo` binary executing the command.
* `CARGO_REGISTRY_NAME` — Name of the registry the authentication token is for.
* `CARGO_REGISTRY_API_URL` — The URL of the registry API.

#### `cargo logout`

A new `cargo logout` command has been added to make it easier to remove a
token from storage. This supports both [`credentials` file] tokens and
`credential-process` tokens.

When used with `credentials` file tokens, it needs the `-Z unstable-options`
command-line option:

```console
cargo logout -Z unstable-options
```

When used with the `credential-process` config, use the `-Z
credential-process` command-line option:


```console
cargo logout -Z credential-process
```

[`cargo login`]: ../commands/cargo-login.md
[`cargo publish`]: ../commands/cargo-publish.md
[`cargo owner`]: ../commands/cargo-owner.md
[`cargo yank`]: ../commands/cargo-yank.md
[`credentials` file]: config.md#credentials
[crates.io]: https://crates.io/
[config file]: config.md

### rust-version
* RFC: [#2495](https://github.com/rust-lang/rfcs/blob/master/text/2495-min-rust-version.md)
* rustc Tracking Issue: [#65262](https://github.com/rust-lang/rust/issues/65262)

The `-Z rust-version` flag enables the reading the `rust-version` field in the
Cargo manifest `package` section. This can be used by a package to state a minimal
version of the compiler required to build the package. An error is generated if
the version of rustc is older than the stated `rust-version`. The
`--ignore-rust-version` flag can be used to override the check.

```toml
cargo-features = ["rust-version"]

[package]
name = "mypackage"
version = "0.0.1"
rust-version = "1.42"
```

### edition 2021

Support for the 2021 [edition] can be enabled by adding the `edition2021`
unstable feature to the top of `Cargo.toml`:

```toml
cargo-features = ["edition2021"]

[package]
name = "my-package"
version = "0.1.0"
edition = "2021"
```

If you want to transition an existing project from a previous edition, then
`cargo fix --edition` can be used on the nightly channel. After running `cargo
fix`, you can switch the edition to 2021 as illustrated above.

This feature is very unstable, and is only intended for early testing and
experimentation. Future nightly releases may introduce changes for the 2021
edition that may break your build.

The 2021 edition will set the default [resolver version] to "2".

[edition]: ../../edition-guide/index.html
[resolver version]: resolver.md#resolver-versions

### future incompat report
* RFC: [#2834](https://github.com/rust-lang/rfcs/blob/master/text/2834-cargo-report-future-incompat.md)
* rustc Tracking Issue: [#71249](https://github.com/rust-lang/rust/issues/71249)

The `-Z future-incompat-report` flag causes Cargo to check for
future-incompatible warnings in all dependencies. These are warnings for
changes that may become hard errors in the future, causing the dependency to
stop building in a future version of rustc. If any warnings are found, a small
notice is displayed indicating that the warnings were found, and provides
instructions on how to display a full report.

A full report can be displayed with the `cargo report future-incompatibilities
-Z future-incompat-report --id ID` command, or by running the build again with
the `--future-incompat-report` flag. The developer should then update their
dependencies to a version where the issue is fixed, or work with the
developers of the dependencies to help resolve the issue.

### configurable-env
* Original Pull Request: [#9175](https://github.com/rust-lang/cargo/pull/9175)

The `-Z configurable-env` flag enables the `[env]` section in the
`.cargo/config.toml` file. This section allows you to set additional environment
variables for build scripts, rustc invocations, `cargo run` and `cargo build`.

```toml
[env]
OPENSSL_DIR = "/opt/openssl"
```

By default, the variables specified will not override values that already exist
in the environment. This behavior can be changed by setting the `force` flag.

Setting the `relative` flag evaluates the value as a config-relative path that
is relative to the parent directory of the `.cargo` directory that contains the
`config.toml` file. The value of the environment variable will be the full
absolute path.

```toml
[env]
TMPDIR = { value = "/home/tmp", force = true }
OPENSSL_DIR = { value = "vendor/openssl", relative = true }
```

### patch-in-config
* Original Pull Request: [#9204](https://github.com/rust-lang/cargo/pull/9204)
* Tracking Issue: [#9269](https://github.com/rust-lang/cargo/issues/9269)

The `-Z patch-in-config` flag enables the use of `[patch]` sections in
cargo configuration files (`.cargo/config.toml`). The format of such
`[patch]` sections is identical to the one used in `Cargo.toml`.

Since `.cargo/config.toml` files are not usually checked into source
control, you should prefer patching using `Cargo.toml` where possible to
ensure that other developers can compile your crate in their own
environments. Patching through cargo configuration files is generally
only appropriate when the patch section is automatically generated by an
external build tool.

If a given dependency is patched both in a cargo configuration file and
a `Cargo.toml` file, the patch in `Cargo.toml` is used. If multiple
configuration files patch the same dependency, standard cargo
configuration merging is used, which prefers the value defined closest
to the current directory, with `$HOME/.cargo/config.toml` taking the
lowest precedence.

Relative `path` dependencies in such a `[patch]` section are resolved
relative to the configuration file they appear in.

### `cargo config`

* Original Issue: [#2362](https://github.com/rust-lang/cargo/issues/2362)
* Tracking Issue: [#9301](https://github.com/rust-lang/cargo/issues/9301)

The `cargo config` subcommand provides a way to display the configuration
files that cargo loads. It currently includes the `get` subcommand which
can take an optional config value to display.

```console
cargo +nightly -Zunstable-options config get build.rustflags
```

If no config value is included, it will display all config values. See the
`--help` output for more options available.

### `doctest-in-workspace`

* Tracking Issue: [#9427](https://github.com/rust-lang/cargo/issues/9427)

The `-Z doctest-in-workspace` flag changes the behavior of the current working
directory used when running doctests. Historically, Cargo has run `rustdoc
--test` relative to the root of the package, with paths relative from that
root. However, this is inconsistent with how `rustc` and `rustdoc` are
normally run in a workspace, where they are run relative to the workspace
root. This inconsistency causes problems in various ways, such as when passing
RUSTDOCFLAGS with relative paths, or dealing with diagnostic output.

The `-Z doctest-in-workspace` flag causes cargo to switch to running `rustdoc`
from the root of the workspace. It also passes the `--test-run-directory` to
`rustdoc` so that when *running* the tests, they are run from the root of the
package. This preserves backwards compatibility and is consistent with how
normal unittests are run.

<<<<<<< HEAD
### `alternative-branches`
* Original Issue: [#7329](https://github.com/rust-lang/cargo/issues/7329)
* Original Pull Request: [#X](https://github.com/rust-lang/cargo/pull/X)
* Tracking Issue: [#Y](https://github.com/rust-lang/cargo/issues/Y)

The new `-Z alternative-branches` flag enables the use of `branch` keys for
alternative registries in cargo configuration files (`.cargo/config.toml`).
These allow to fetch and use only a specific branch of a remote registry's
index. Not using the flag or omitting the key results in using the default
branch, which was the previous behavior.

This configuration option does not change the publication process however:
the client and the registry have to coordinate in some fashion in order to
register the new version of the published crate in the appropriate branch of
its index. This is especially true for crates.io which only uses the default
branch and may not record a publication on any other branch.

```toml
# Regular alternative registry: use the default branch.
[registries.my-main-registry]
index = "https://my-intranet:8080/git/index"

# Alternative registry with a specified branch key: use the `dev` branch.
[registries.my-dev-registry]
index = "https://my-intranet:8080/git/index"
branch = "dev"
```

=======
### rustc `--print`

* Tracking Issue: [#9357](https://github.com/rust-lang/cargo/issues/9357)

`cargo rustc --print=VAL` forwards the `--print` flag to `rustc` in order to
extract information from `rustc`. This runs `rustc` with the corresponding
[`--print`](https://doc.rust-lang.org/rustc/command-line-arguments.html#--print-print-compiler-information)
flag, and then immediately exits without compiling. Exposing this as a cargo
flag allows cargo to inject the correct target and RUSTFLAGS based on the
current configuration.

The primary use case is to run `cargo rustc --print=cfg` to get config values
for the appropriate target and influenced by any other RUSTFLAGS.
>>>>>>> deb2c61c

<script>
(function() {
    var fragments = {
        "#edition": "manifest.html#the-edition-field",
        "#compile-progress": "config.html#termprogresswhen",
        "#rename-dependency": "specifying-dependencies.html#renaming-dependencies-in-cargotoml",
        "#alternate-registries": "registries.html",
        "#offline-mode": "../commands/cargo.html",
        "#publish-lockfile": "../commands/cargo-package.html",
        "#default-run": "manifest.html#the-default-run-field",
        "#cache-messages": "https://github.com/rust-lang/cargo/pull/7450",
        "#install-upgrade": "../commands/cargo-install.html",
        "#profile-overrides": "profiles.html#overrides",
        "#config-profiles": "config.html#profile",
        "#crate-versions": "https://github.com/rust-lang/cargo/pull/8509",
        "#features": "features.html#feature-resolver-version-2",
        "#package-features": "features.html#resolver-version-2-command-line-flags",
        "#resolver": "resolver.html#resolver-versions",
    };
    var target = fragments[window.location.hash];
    if (target) {
        if (target.startsWith('https')) {
          window.location.replace(target);
        } else {
          var url = window.location.toString();
          var base = url.substring(0, url.lastIndexOf('/'));
          window.location.replace(base + "/" + target);
        }
    }
})();
</script><|MERGE_RESOLUTION|>--- conflicted
+++ resolved
@@ -1297,36 +1297,6 @@
 package. This preserves backwards compatibility and is consistent with how
 normal unittests are run.
 
-<<<<<<< HEAD
-### `alternative-branches`
-* Original Issue: [#7329](https://github.com/rust-lang/cargo/issues/7329)
-* Original Pull Request: [#X](https://github.com/rust-lang/cargo/pull/X)
-* Tracking Issue: [#Y](https://github.com/rust-lang/cargo/issues/Y)
-
-The new `-Z alternative-branches` flag enables the use of `branch` keys for
-alternative registries in cargo configuration files (`.cargo/config.toml`).
-These allow to fetch and use only a specific branch of a remote registry's
-index. Not using the flag or omitting the key results in using the default
-branch, which was the previous behavior.
-
-This configuration option does not change the publication process however:
-the client and the registry have to coordinate in some fashion in order to
-register the new version of the published crate in the appropriate branch of
-its index. This is especially true for crates.io which only uses the default
-branch and may not record a publication on any other branch.
-
-```toml
-# Regular alternative registry: use the default branch.
-[registries.my-main-registry]
-index = "https://my-intranet:8080/git/index"
-
-# Alternative registry with a specified branch key: use the `dev` branch.
-[registries.my-dev-registry]
-index = "https://my-intranet:8080/git/index"
-branch = "dev"
-```
-
-=======
 ### rustc `--print`
 
 * Tracking Issue: [#9357](https://github.com/rust-lang/cargo/issues/9357)
@@ -1340,7 +1310,35 @@
 
 The primary use case is to run `cargo rustc --print=cfg` to get config values
 for the appropriate target and influenced by any other RUSTFLAGS.
->>>>>>> deb2c61c
+
+### `alternative-branches`
+* Original Issue: [#7329](https://github.com/rust-lang/cargo/issues/7329)
+* Original Pull Request: [#X](https://github.com/rust-lang/cargo/pull/X)
+* Tracking Issue: [#Y](https://github.com/rust-lang/cargo/issues/Y)
+
+The new `-Z alternative-branches` flag enables the use of `branch` keys for
+alternative registries in cargo configuration files (`.cargo/config.toml`).
+These allow to fetch and use only a specific branch of a remote registry's
+index. Not using the flag or omitting the key results in using the default
+branch, which was the previous behavior.
+
+This configuration option does not change the publication process however:
+the client and the registry have to coordinate in some fashion in order to
+register the new version of the published crate in the appropriate branch of
+its index. This is especially true for crates.io which only uses the default
+branch and may not record a publication on any other branch.
+
+```toml
+# Regular alternative registry: use the default branch.
+[registries.my-main-registry]
+index = "https://my-intranet:8080/git/index"
+
+# Alternative registry with a specified branch key: use the `dev` branch.
+[registries.my-dev-registry]
+index = "https://my-intranet:8080/git/index"
+branch = "dev"
+```
+
 
 <script>
 (function() {
