## Workspaces

A *workspace* is a collection of one or more packages, called *workspace
members*, that are managed together.

The key points of workspaces are:

* Common commands can run across all workspace members, like `cargo check --workspace`.
* All packages share a common [`Cargo.lock`] file which resides in the
  *workspace root*.
* All packages share a common [output directory], which defaults to a
  directory named `target` in the *workspace root*.
* Sharing package metadata, like with [`workspace.package`](#the-package-table).
* The [`[patch]`][patch], [`[replace]`][replace] and [`[profile.*]`][profiles]
  sections in `Cargo.toml` are only recognized in the *root* manifest, and
  ignored in member crates' manifests.

In the `Cargo.toml`, the `[workspace]` table supports the following sections:

* [`[workspace]`](#the-workspace-section) — Defines a workspace.
  * [`resolver`](resolver.md#resolver-versions) — Sets the dependency resolver to use.
  * [`members`](#the-members-and-exclude-fields) — Packages to include in the workspace.
  * [`exclude`](#the-members-and-exclude-fields) — Packages to exclude from the workspace.
  * [`default-members`](#the-default-members-field) — Packages to operate on when a specific package wasn't selected.
  * [`package`](#the-package-table) — Keys for inheriting in packages.
  * [`dependencies`](#the-dependencies-table) — Keys for inheriting in package dependencies.
  * [`metadata`](#the-metadata-table) — Extra settings for external tools.
* [`[patch]`](overriding-dependencies.md#the-patch-section) — Override dependencies.
* [`[replace]`](overriding-dependencies.md#the-replace-section) — Override dependencies (deprecated).
* [`[profile]`](profiles.md) — Compiler settings and optimizations.

### The `[workspace]` section

To create a workspace, you add the `[workspace]` table to a `Cargo.toml`:
```toml
[workspace]
# ...
```

At minimum, a workspace has to have a member, either with a root package or as
a virtual manifest.

#### Root package

If the [`[workspace]` section](#the-workspace-section) is added to a
`Cargo.toml` that already defines a `[package]`, the package is
the *root package* of the workspace. The *workspace root* is the directory
where the workspace's `Cargo.toml` is located.

```toml
[workspace]

[package]
name = "hello_world" # the name of the package
version = "0.1.0"    # the current version, obeying semver
authors = ["Alice <a@example.com>", "Bob <b@example.com>"]
```

<a id="virtual-manifest"></a>
#### Virtual workspace

Alternatively, a `Cargo.toml` file can be created with a `[workspace]` section
but without a [`[package]` section][package]. This is called a *virtual
manifest*. This is typically useful when there isn't a "primary" package, or
you want to keep all the packages organized in separate directories.

```toml
# [PROJECT_DIR]/Cargo.toml
[workspace]
members = ["hello_world"]
```

```toml
# [PROJECT_DIR]/hello_world/Cargo.toml
[package]
name = "hello_world" # the name of the package
version = "0.1.0"    # the current version, obeying semver
authors = ["Alice <a@example.com>", "Bob <b@example.com>"]
```

### The `members` and `exclude` fields 

The `members` and `exclude` fields define which packages are members of
the workspace:

```toml
[workspace]
members = ["member1", "path/to/member2", "crates/*"]
exclude = ["crates/foo", "path/to/other"]
resolver = "2"
```

All [`path` dependencies] residing in the workspace directory automatically
become members. Additional members can be listed with the `members` key, which
should be an array of strings containing directories with `Cargo.toml` files.

The `members` list also supports [globs] to match multiple paths, using
typical filename glob patterns like `*` and `?`.

The `exclude` key can be used to prevent paths from being included in a
workspace. This can be useful if some path dependencies aren't desired to be
in the workspace at all, or using a glob pattern and you want to remove a
directory.

<<<<<<< HEAD
The [`resolver`] key effects how a package that is depended on in multiple
ways with different features are resolved. Some libraries depend on it being
set to 2.

An empty `[workspace]` table can be used with a `[package]` to conveniently
create a workspace with the package and all of its path dependencies.

### Workspace selection

=======
>>>>>>> a3e352e4
When inside a subdirectory within the workspace, Cargo will automatically
search the parent directories for a `Cargo.toml` file with a `[workspace]`
definition to determine which workspace to use. The [`package.workspace`]
manifest key can be used in member crates to point at a workspace's root to
override this automatic search. The manual setting can be useful if the member
is not inside a subdirectory of the workspace root.

#### Package selection

In a workspace, package-related cargo commands like [`cargo build`] can use
the `-p` / `--package` or `--workspace` command-line flags to determine which
packages to operate on. If neither of those flags are specified, Cargo will
use the package in the current working directory. If the current directory is
a [virtual workspace](#virtual-workspace), it will apply to all members (as if
`--workspace` were specified on the command-line).  See also
[`default-members`](#the-default-members-field).

### The `default-members` field

The optional `default-members` key can be specified to set the members to
operate on when in the workspace root and the package selection flags are not
used:

```toml
[workspace]
members = ["path/to/member1", "path/to/member2", "path/to/member3/*"]
default-members = ["path/to/member2", "path/to/member3/foo"]
resolver = "2"
```

When specified, `default-members` must expand to a subset of `members`.

### The `package` table

The `workspace.package` table is where you define keys that can be
inherited by members of a workspace. These keys can be inherited by
defining them in the member package with `{key}.workspace = true`.

Keys that are supported:

|                |                 |
|----------------|-----------------|
| `authors`      | `categories`    |
| `description`  | `documentation` |
| `edition`      | `exclude`       |
| `homepage`     | `include`       |
| `keywords`     | `license`       |
| `license-file` | `publish`       |
| `readme`       | `repository`    |
| `rust-version` | `version`       |

- `license-file` and `readme` are relative to the workspace root
- `include` and `exclude` are relative to your package root

Example:
```toml
# [PROJECT_DIR]/Cargo.toml
[workspace]
members = ["bar"]

[workspace.package]
version = "1.2.3"
authors = ["Nice Folks"]
description = "A short description of my package"
documentation = "https://example.com/bar"
```

```toml
# [PROJECT_DIR]/bar/Cargo.toml
[package]
name = "bar"
version.workspace = true
authors.workspace = true
description.workspace = true
documentation.workspace = true
```

### The `dependencies` table

The `workspace.dependencies` table is where you define dependencies to be
inherited by members of a workspace.

Specifying a workspace dependency is similar to [package dependencies][specifying-dependencies] except:
- Dependencies from this table cannot be declared as `optional`
- [`features`][features] declared in this table are additive with the `features` from `[dependencies]`

You can then [inherit the workspace dependency as a package dependency][inheriting-a-dependency-from-a-workspace]

Example:
```toml
# [PROJECT_DIR]/Cargo.toml
[workspace]
members = ["bar"]

[workspace.dependencies]
cc = "1.0.73"
rand = "0.8.5"
regex = { version = "1.6.0", default-features = false, features = ["std"] }
```

```toml
# [PROJECT_DIR]/bar/Cargo.toml
[package]
name = "bar"
version = "0.2.0"

[dependencies]
regex = { workspace = true, features = ["unicode"] }

[build-dependencies]
cc.workspace = true

[dev-dependencies]
rand.workspace = true
```

### The `metadata` table

The `workspace.metadata` table is ignored by Cargo and will not be warned
about. This section can be used for tools that would like to store workspace
configuration in `Cargo.toml`. For example:

```toml
[workspace]
members = ["member1", "member2"]
resolver = "2"

[workspace.metadata.webcontents]
root = "path/to/webproject"
tool = ["npm", "run", "build"]
# ...
```

There is a similar set of tables at the package level at
[`package.metadata`][package-metadata]. While cargo does not specify a
format for the content of either of these tables, it is suggested that
external tools may wish to use them in a consistent fashion, such as referring
to the data in `workspace.metadata` if data is missing from `package.metadata`,
if that makes sense for the tool in question.

[package]: manifest.md#the-package-section
[`Cargo.lock`]: ../guide/cargo-toml-vs-cargo-lock.md
[package-metadata]: manifest.md#the-metadata-table
[output directory]: ../guide/build-cache.md
[`resolver`]: resolver.md#feature-resolver-version-2
[patch]: overriding-dependencies.md#the-patch-section
[replace]: overriding-dependencies.md#the-replace-section
[profiles]: profiles.md
[`path` dependencies]: specifying-dependencies.md#specifying-path-dependencies
[`package.workspace`]: manifest.md#the-workspace-field
[globs]: https://docs.rs/glob/0.3.0/glob/struct.Pattern.html
[`cargo build`]: ../commands/cargo-build.md
[specifying-dependencies]: specifying-dependencies.md
[features]: features.md
[inheriting-a-dependency-from-a-workspace]: specifying-dependencies.md#inheriting-a-dependency-from-a-workspace<|MERGE_RESOLUTION|>--- conflicted
+++ resolved
@@ -102,7 +102,6 @@
 in the workspace at all, or using a glob pattern and you want to remove a
 directory.
 
-<<<<<<< HEAD
 The [`resolver`] key effects how a package that is depended on in multiple
 ways with different features are resolved. Some libraries depend on it being
 set to 2.
@@ -112,8 +111,6 @@
 
 ### Workspace selection
 
-=======
->>>>>>> a3e352e4
 When inside a subdirectory within the workspace, Cargo will automatically
 search the parent directories for a `Cargo.toml` file with a `[workspace]`
 definition to determine which workspace to use. The [`package.workspace`]
