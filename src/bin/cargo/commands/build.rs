use crate::command_prelude::*;

use cargo::ops;

pub fn cli() -> App {
    subcommand("build")
        // subcommand aliases are handled in aliased_command()
        // .alias("b")
        .about("Compile a local package and all of its dependencies")
        .arg(opt("quiet", "No output printed to stdout").short("q"))
        .arg_package_spec(
            "Package to build (see `cargo help pkgid`)",
            "Build all packages in the workspace",
            "Exclude packages from the build",
        )
        .arg_jobs()
        .arg_targets_all(
            "Build only this package's library",
            "Build only the specified binary",
            "Build all binaries",
            "Build only the specified example",
            "Build all examples",
            "Build only the specified test target",
            "Build all tests",
            "Build only the specified bench target",
            "Build all benches",
            "Build all targets",
        )
        .arg_release("Build artifacts in release mode, with optimizations")
        .arg_profile("Build artifacts with the specified profile")
        .arg_features()
        .arg_target_triple("Build for the target triple")
        .arg_target_dir()
        .arg(
            opt(
                "out-dir",
                "Copy final artifacts to this directory (unstable)",
            )
            .value_name("PATH"),
        )
        .arg_manifest_path()
<<<<<<< HEAD
        .arg_crate_type()
=======
        .arg_ignore_rust_version()
>>>>>>> b52fc0a8
        .arg_message_format()
        .arg_build_plan()
        .arg_unit_graph()
        .after_help("Run `cargo help build` for more detailed information.\n")
}

pub fn exec(config: &mut Config, args: &ArgMatches<'_>) -> CliResult {
    let ws = args.workspace(config)?;
    let mut compile_opts = args.compile_options(
        config,
        CompileMode::Build,
        Some(&ws),
        ProfileChecking::Checked,
    )?;

    if let Some(out_dir) = args.value_of_path("out-dir", config) {
        compile_opts.build_config.export_dir = Some(out_dir);
    } else if let Some(out_dir) = config.build_config()?.out_dir.as_ref() {
        let out_dir = out_dir.resolve_path(config);
        compile_opts.build_config.export_dir = Some(out_dir);
    }
    if compile_opts.build_config.export_dir.is_some() {
        config
            .cli_unstable()
            .fail_if_stable_opt("--out-dir", 6790)?;
    }
    ops::compile(&ws, &compile_opts)?;
    Ok(())
}<|MERGE_RESOLUTION|>--- conflicted
+++ resolved
@@ -39,11 +39,8 @@
             .value_name("PATH"),
         )
         .arg_manifest_path()
-<<<<<<< HEAD
         .arg_crate_type()
-=======
         .arg_ignore_rust_version()
->>>>>>> b52fc0a8
         .arg_message_format()
         .arg_build_plan()
         .arg_unit_graph()
