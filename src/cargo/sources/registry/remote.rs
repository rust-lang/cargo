use std::cell::{RefCell, Ref, Cell};
use std::fmt::Write as FmtWrite;
use std::io::SeekFrom;
use std::io::prelude::*;
use std::mem;
use std::path::Path;
use std::str;

use git2;
use hex::ToHex;
use serde_json;

use core::{PackageId, SourceId};
use sources::git;
use sources::registry::{RegistryData, RegistryConfig, INDEX_LOCK, CRATE_TEMPLATE, VERSION_TEMPLATE};
use util::network;
use util::{FileLock, Filesystem, LazyCell};
<<<<<<< HEAD
use util::{Config, Sha256, ToUrl, Progress};
use util::errors::{CargoResult, CargoResultExt, HttpNot200};
=======
use util::{Config, Sha256, ToUrl};
use util::errors::{CargoError, CargoErrorKind, CargoResult};
use util::network::maybe_spurious;
>>>>>>> af2dd19a

pub struct RemoteRegistry<'cfg> {
    index_path: Filesystem,
    cache_path: Filesystem,
    source_id: SourceId,
    config: &'cfg Config,
    tree: RefCell<Option<git2::Tree<'static>>>,
    repo: LazyCell<git2::Repository>,
    head: Cell<Option<git2::Oid>>,
}

impl<'cfg> RemoteRegistry<'cfg> {
    pub fn new(source_id: &SourceId, config: &'cfg Config, name: &str)
               -> RemoteRegistry<'cfg> {
        RemoteRegistry {
            index_path: config.registry_index_path().join(name),
            cache_path: config.registry_cache_path().join(name),
            source_id: source_id.clone(),
            config: config,
            tree: RefCell::new(None),
            repo: LazyCell::new(),
            head: Cell::new(None),
        }
    }

    fn repo(&self) -> CargoResult<&git2::Repository> {
        self.repo.get_or_try_init(|| {
            let path = self.index_path.clone().into_path_unlocked();

            // Fast path without a lock
            if let Ok(repo) = git2::Repository::open(&path) {
                return Ok(repo)
            }

            // Ok, now we need to lock and try the whole thing over again.
            let lock = self.index_path.open_rw(Path::new(INDEX_LOCK),
                                               self.config,
                                               "the registry index")?;
            match git2::Repository::open(&path) {
                Ok(repo) => Ok(repo),
                Err(_) => {
                    let _ = lock.remove_siblings();

                    // Note that we'd actually prefer to use a bare repository
                    // here as we're not actually going to check anything out.
                    // All versions of Cargo, though, share the same CARGO_HOME,
                    // so for compatibility with older Cargo which *does* do
                    // checkouts we make sure to initialize a new full
                    // repository (not a bare one).
                    //
                    // We should change this to `init_bare` whenever we feel
                    // like enough time has passed or if we change the directory
                    // that the folder is located in, such as by changing the
                    // hash at the end of the directory.
                    Ok(git2::Repository::init(&path)?)
                }
            }
        })
    }

    fn head(&self) -> CargoResult<git2::Oid> {
        if self.head.get().is_none() {
            let oid = self.repo()?.refname_to_id("refs/remotes/origin/master")?;
            self.head.set(Some(oid));
        }
        Ok(self.head.get().unwrap())
    }

    fn tree(&self) -> CargoResult<Ref<git2::Tree>> {
        {
            let tree = self.tree.borrow();
            if tree.is_some() {
                return Ok(Ref::map(tree, |s| s.as_ref().unwrap()))
            }
        }
        let repo = self.repo()?;
        let commit = repo.find_commit(self.head()?)?;
        let tree = commit.tree()?;

        // Unfortunately in libgit2 the tree objects look like they've got a
        // reference to the repository object which means that a tree cannot
        // outlive the repository that it came from. Here we want to cache this
        // tree, though, so to accomplish this we transmute it to a static
        // lifetime.
        //
        // Note that we don't actually hand out the static lifetime, instead we
        // only return a scoped one from this function. Additionally the repo
        // we loaded from (above) lives as long as this object
        // (`RemoteRegistry`) so we then just need to ensure that the tree is
        // destroyed first in the destructor, hence the destructor on
        // `RemoteRegistry` below.
        let tree = unsafe {
            mem::transmute::<git2::Tree, git2::Tree<'static>>(tree)
        };
        *self.tree.borrow_mut() = Some(tree);
        Ok(Ref::map(self.tree.borrow(), |s| s.as_ref().unwrap()))
    }
}

impl<'cfg> RegistryData for RemoteRegistry<'cfg> {
    fn index_path(&self) -> &Filesystem {
        &self.index_path
    }

    fn load(&self,
            _root: &Path,
            path: &Path,
            data: &mut FnMut(&[u8]) -> CargoResult<()>) -> CargoResult<()> {
        // Note that the index calls this method and the filesystem is locked
        // in the index, so we don't need to worry about an `update_index`
        // happening in a different process.
        let repo = self.repo()?;
        let tree = self.tree()?;
        let entry = tree.get_path(path)?;
        let object = entry.to_object(repo)?;
        let blob = match object.as_blob() {
            Some(blob) => blob,
            None => bail!("path `{}` is not a blob in the git repo", path.display()),
        };
        data(blob.content())
    }

    fn config(&mut self) -> CargoResult<Option<RegistryConfig>> {
        self.repo()?; // create intermediate dirs and initialize the repo
        let _lock = self.index_path.open_ro(Path::new(INDEX_LOCK),
                                            self.config,
                                            "the registry index")?;
        let mut config = None;
        self.load(Path::new(""), Path::new("config.json"), &mut |json| {
            config = Some(serde_json::from_slice(json)?);
            Ok(())
        })?;
        Ok(config)
    }

    fn update_index(&mut self) -> CargoResult<()> {
        // Before checking the HTTP handle, check if we're in airplane mode
        // If we are,  then return Ok early, since we know that we don't
        // want to update the index, but it's not an error.
        if !self.config.network_allowed(){
            return Ok(());
        }
        // Ensure that we'll actually be able to acquire an HTTP handle later on
        // once we start trying to download crates. This will weed out any
        // problems with `.cargo/config` configuration related to HTTP.
        //
        // This way if there's a problem the error gets printed before we even
        // hit the index, which may not actually read this configuration.
        self.config.http()?;

        self.repo()?;
        self.head.set(None);
        *self.tree.borrow_mut() = None;
        let _lock = self.index_path.open_rw(Path::new(INDEX_LOCK),
                                            self.config,
                                            "the registry index")?;
        self.config.shell().status("Updating", self.source_id.display_registry())?;

        // git fetch origin master
        let url = self.source_id.url();
        let refspec = "refs/heads/master:refs/remotes/origin/master";
        let repo = self.repo.borrow_mut().unwrap();
        git::fetch(repo, url, refspec, self.config).map_err(|e| {
            if maybe_spurious(&e) {
                CargoError::with_chain(
                    e,
                    format!("failed to fetch `{}` due to network issues. \
                             Try using airplane mode by passing the \
                             -Zaiplane flag", url))
            } else {
                CargoError::with_chain(e, format!("failed to fetch `{}`", url))
            }
        })?;
        Ok(())
    }

    fn download(&mut self, pkg: &PackageId, checksum: &str)
                -> CargoResult<FileLock> {
        let filename = format!("{}-{}.crate", pkg.name(), pkg.version());
        let path = Path::new(&filename);

        // Attempt to open an read-only copy first to avoid an exclusive write
        // lock and also work with read-only filesystems. Note that we check the
        // length of the file like below to handle interrupted downloads.
        //
        // If this fails then we fall through to the exclusive path where we may
        // have to redownload the file.
        if let Ok(dst) = self.cache_path.open_ro(path, self.config, &filename) {
            let meta = dst.file().metadata()?;
            if meta.len() > 0 {
                return Ok(dst)
            }
        }
        let mut dst = self.cache_path.open_rw(path, self.config, &filename)?;
        let meta = dst.file().metadata()?;
        if meta.len() > 0 {
            return Ok(dst)
        }
        self.config.shell().status("Downloading", pkg)?;

        let config = self.config()?.unwrap();
        let mut url = config.dl.clone();
        if !url.contains(CRATE_TEMPLATE) && !url.contains(VERSION_TEMPLATE) {
            write!(url, "/{}/{}/download", CRATE_TEMPLATE, VERSION_TEMPLATE).unwrap();
        }
        let url = url
            .replace(CRATE_TEMPLATE, pkg.name())
            .replace(VERSION_TEMPLATE, &pkg.version().to_string())
            .to_url()?;

        // TODO: don't download into memory, but ensure that if we ctrl-c a
        //       download we should resume either from the start or the middle
        //       on the next time
        let url = url.to_string();
        let mut handle = self.config.http()?.borrow_mut();
        handle.get(true)?;
        handle.url(&url)?;
        handle.follow_location(true)?;
        let mut state = Sha256::new();
        let mut body = Vec::new();
        network::with_retry(self.config, || {
            state = Sha256::new();
            body = Vec::new();
            let mut pb = Progress::new("Fetch", self.config);
            {
                handle.progress(true)?;
                let mut handle = handle.transfer();
                handle.progress_function(|dl_total, dl_cur, _, _| {
                    pb.tick(dl_cur as usize, dl_total as usize).is_ok()
                })?;
                handle.write_function(|buf| {
                    state.update(buf);
                    body.extend_from_slice(buf);
                    Ok(buf.len())
                })?;
                handle.perform()?;
            }
            let code = handle.response_code()?;
            if code != 200 && code != 0 {
                let url = handle.effective_url()?.unwrap_or(&url);
                Err(HttpNot200 { code, url: url.to_string() }.into())
            } else {
                Ok(())
            }
        })?;

        // Verify what we just downloaded
        if state.finish().to_hex() != checksum {
            bail!("failed to verify the checksum of `{}`", pkg)
        }

        dst.write_all(&body)?;
        dst.seek(SeekFrom::Start(0))?;
        Ok(dst)
    }

    fn is_crate_downloaded(&self, pkg: &PackageId) -> bool {
        let filename = format!("{}-{}.crate", pkg.name(), pkg.version());
        let path = Path::new(&filename);

        if let Ok(dst) = self.cache_path.open_ro(path, self.config, &filename) {
            if let Ok(metadata) = dst.file().metadata() {
                return metadata.len() > 0;
            }
        }
        false
    }
}

impl<'cfg> Drop for RemoteRegistry<'cfg> {
    fn drop(&mut self) {
        // Just be sure to drop this before our other fields
        self.tree.borrow_mut().take();
    }
}<|MERGE_RESOLUTION|>--- conflicted
+++ resolved
@@ -15,14 +15,9 @@
 use sources::registry::{RegistryData, RegistryConfig, INDEX_LOCK, CRATE_TEMPLATE, VERSION_TEMPLATE};
 use util::network;
 use util::{FileLock, Filesystem, LazyCell};
-<<<<<<< HEAD
 use util::{Config, Sha256, ToUrl, Progress};
-use util::errors::{CargoResult, CargoResultExt, HttpNot200};
-=======
-use util::{Config, Sha256, ToUrl};
-use util::errors::{CargoError, CargoErrorKind, CargoResult};
+use util::errors::{CargoResult, HttpNot200};
 use util::network::maybe_spurious;
->>>>>>> af2dd19a
 
 pub struct RemoteRegistry<'cfg> {
     index_path: Filesystem,
@@ -187,13 +182,12 @@
         let repo = self.repo.borrow_mut().unwrap();
         git::fetch(repo, url, refspec, self.config).map_err(|e| {
             if maybe_spurious(&e) {
-                CargoError::with_chain(
-                    e,
+                e.context(
                     format!("failed to fetch `{}` due to network issues. \
                              Try using airplane mode by passing the \
                              -Zaiplane flag", url))
             } else {
-                CargoError::with_chain(e, format!("failed to fetch `{}`", url))
+                e.context(format!("failed to fetch `{}`", url))
             }
         })?;
         Ok(())
