--- conflicted
+++ resolved
@@ -19,12 +19,8 @@
 use util::config::{self, Config};
 use util::paths;
 use util::ToUrl;
-<<<<<<< HEAD
 use util::errors::{CargoResult, CargoResultExt};
-=======
-use util::errors::{CargoError, CargoResult};
 use util::network::maybe_spurious;
->>>>>>> af2dd19a
 use util::important_paths::find_root_manifest_for_wd;
 
 pub struct RegistryConfig {
@@ -259,13 +255,12 @@
         let mut src = RegistrySource::remote(&sid, config);
         src.update().map_err(|e| {
             if maybe_spurious(&e) {
-                CargoError::with_chain(
-                    e,
-                    format!("failed to update {} due to network issues. \
+                    e.context(
+                        format!("failed to update {} due to network issues. \
                              Try using airplane mode by passing the \
                              -Zaiplane flag", sid))
             } else {
-                CargoError::with_chain(e, format!("failed to update {}", sid))
+                e.context(format!("failed to update {}", sid))
             }
         })?;
         (src.config()?).unwrap().api.unwrap()
