use std::fs::{self, File, OpenOptions};
use std::hash::{self, Hasher};
use std::io::prelude::*;
use std::io::{BufReader, SeekFrom};
use std::path::{Path, PathBuf};
use std::sync::{Arc, Mutex};

use filetime::FileTime;
use rustc_serialize::{json, Encodable, Decodable, Encoder, Decoder};

use core::{Package, TargetKind};
use util;
use util::{CargoResult, Fresh, Dirty, Freshness, internal, profile, ChainError};
use util::paths;

use super::job::Work;
use super::context::{Context, Unit};

/// A tuple result of the `prepare_foo` functions in this module.
///
/// The first element of the triple is whether the target in question is
/// currently fresh or not, and the second two elements are work to perform when
/// the target is dirty or fresh, respectively.
///
/// Both units of work are always generated because a fresh package may still be
/// rebuilt if some upstream dependency changes.
pub type Preparation = (Freshness, Work, Work);

/// Prepare the necessary work for the fingerprint for a specific target.
///
/// When dealing with fingerprints, cargo gets to choose what granularity
/// "freshness" is considered at. One option is considering freshness at the
/// package level. This means that if anything in a package changes, the entire
/// package is rebuilt, unconditionally. This simplicity comes at a cost,
/// however, in that test-only changes will cause libraries to be rebuilt, which
/// is quite unfortunate!
///
/// The cost was deemed high enough that fingerprints are now calculated at the
/// layer of a target rather than a package. Each target can then be kept track
/// of separately and only rebuilt as necessary. This requires cargo to
/// understand what the inputs are to a target, so we drive rustc with the
/// --dep-info flag to learn about all input files to a unit of compilation.
///
/// This function will calculate the fingerprint for a target and prepare the
/// work necessary to either write the fingerprint or copy over all fresh files
/// from the old directories to their new locations.
pub fn prepare_target<'a, 'cfg>(cx: &mut Context<'a, 'cfg>,
                                unit: &Unit<'a>) -> CargoResult<Preparation> {
    let _p = profile::start(format!("fingerprint: {} / {}",
                                    unit.pkg.package_id(), unit.target.name()));
    let new = dir(cx, unit);
    let loc = new.join(&filename(cx, unit));

    debug!("fingerprint at: {}", loc.display());

    let fingerprint = calculate(cx, unit)?;
    let compare = compare_old_fingerprint(&loc, &*fingerprint);
    log_compare(unit, &compare);

    // If our comparison failed (e.g. we're going to trigger a rebuild of this
    // crate), then we also ensure the source of the crate passes all
    // verification checks before we build it.
    //
    // The `Source::verify` method is intended to allow sources to execute
    // pre-build checks to ensure that the relevant source code is all
    // up-to-date and as expected. This is currently used primarily for
    // directory sources which will use this hook to perform an integrity check
    // on all files in the source to ensure they haven't changed. If they have
    // changed then an error is issued.
    if compare.is_err() {
        let source_id = unit.pkg.package_id().source_id();
        let sources = cx.packages.sources();
        let source = sources.get(source_id).chain_error(|| {
            internal("missing package source")
        })?;
        source.verify(unit.pkg.package_id())?;
    }

    let root = cx.out_dir(unit);
    let mut missing_outputs = false;
    if unit.profile.doc {
        missing_outputs = !root.join(unit.target.crate_name())
                               .join("index.html").exists();
    } else {
<<<<<<< HEAD
        for (src, link_dst, _) in try!(cx.target_filenames(unit)) {
            missing_outputs |= !src.exists();
            if let Some(link_dst) = link_dst {
                missing_outputs |= !link_dst.exists();
            }
=======
        for (filename, _) in cx.target_filenames(unit)? {
            missing_outputs |= fs::metadata(root.join(filename)).is_err();
>>>>>>> 8b5aec11
        }
    }

    let allow_failure = unit.profile.rustc_args.is_some();
    let write_fingerprint = Work::new(move |_| {
        match fingerprint.update_local() {
            Ok(()) => {}
            Err(..) if allow_failure => return Ok(()),
            Err(e) => return Err(e)
        }
        write_fingerprint(&loc, &*fingerprint)
    });

    let fresh = compare.is_ok() && !missing_outputs;
    Ok((if fresh {Fresh} else {Dirty}, write_fingerprint, Work::noop()))
}

/// A fingerprint can be considered to be a "short string" representing the
/// state of a world for a package.
///
/// If a fingerprint ever changes, then the package itself needs to be
/// recompiled. Inputs to the fingerprint include source code modifications,
/// compiler flags, compiler version, etc. This structure is not simply a
/// `String` due to the fact that some fingerprints cannot be calculated lazily.
///
/// Path sources, for example, use the mtime of the corresponding dep-info file
/// as a fingerprint (all source files must be modified *before* this mtime).
/// This dep-info file is not generated, however, until after the crate is
/// compiled. As a result, this structure can be thought of as a fingerprint
/// to-be. The actual value can be calculated via `hash()`, but the operation
/// may fail as some files may not have been generated.
///
/// Note that dependencies are taken into account for fingerprints because rustc
/// requires that whenever an upstream crate is recompiled that all downstream
/// dependants are also recompiled. This is typically tracked through
/// `DependencyQueue`, but it also needs to be retained here because Cargo can
/// be interrupted while executing, losing the state of the `DependencyQueue`
/// graph.
pub struct Fingerprint {
    rustc: u64,
    features: String,
    target: u64,
    profile: u64,
    deps: Vec<(String, Arc<Fingerprint>)>,
    local: LocalFingerprint,
    memoized_hash: Mutex<Option<u64>>,
    rustflags: Vec<String>,
}

#[derive(RustcEncodable, RustcDecodable, Hash)]
enum LocalFingerprint {
    Precalculated(String),
    MtimeBased(MtimeSlot, PathBuf),
}

struct MtimeSlot(Mutex<Option<FileTime>>);

impl Fingerprint {
    fn update_local(&self) -> CargoResult<()> {
        match self.local {
            LocalFingerprint::MtimeBased(ref slot, ref path) => {
                let meta = fs::metadata(path).chain_error(|| {
                    internal(format!("failed to stat `{}`", path.display()))
                })?;
                let mtime = FileTime::from_last_modification_time(&meta);
                *slot.0.lock().unwrap() = Some(mtime);
            }
            LocalFingerprint::Precalculated(..) => return Ok(())
        }

        *self.memoized_hash.lock().unwrap() = None;
        Ok(())
    }

    fn hash(&self) -> u64 {
        if let Some(s) = *self.memoized_hash.lock().unwrap() {
            return s
        }
        let ret = util::hash_u64(self);
        *self.memoized_hash.lock().unwrap() = Some(ret);
        ret
    }

    fn compare(&self, old: &Fingerprint) -> CargoResult<()> {
        if self.rustc != old.rustc {
            bail!("rust compiler has changed")
        }
        if self.features != old.features {
            bail!("features have changed: {} != {}", self.features, old.features)
        }
        if self.target != old.target {
            bail!("target configuration has changed")
        }
        if self.profile != old.profile {
            bail!("profile configuration has changed")
        }
        if self.rustflags != old.rustflags {
            return Err(internal("RUSTFLAGS has changed"))
        }
        match (&self.local, &old.local) {
            (&LocalFingerprint::Precalculated(ref a),
             &LocalFingerprint::Precalculated(ref b)) => {
                if a != b {
                    bail!("precalculated components have changed: {} != {}",
                          a, b)
                }
            }
            (&LocalFingerprint::MtimeBased(ref on_disk_mtime, ref ap),
             &LocalFingerprint::MtimeBased(ref previously_built_mtime, ref bp)) => {
                let on_disk_mtime = on_disk_mtime.0.lock().unwrap();
                let previously_built_mtime = previously_built_mtime.0.lock().unwrap();

                let should_rebuild = match (*on_disk_mtime, *previously_built_mtime) {
                    (None, None) => false,
                    (Some(_), None) | (None, Some(_)) => true,
                    (Some(on_disk), Some(previously_built)) => on_disk > previously_built,
                };

                if should_rebuild {
                    bail!("mtime based components have changed: previously {:?} now {:?}, \
                           paths are {:?} and {:?}",
                          *previously_built_mtime, *on_disk_mtime, ap, bp)
                }
            }
            _ => bail!("local fingerprint type has changed"),
        }

        if self.deps.len() != old.deps.len() {
            bail!("number of dependencies has changed")
        }
        for (a, b) in self.deps.iter().zip(old.deps.iter()) {
            if a.1.hash() != b.1.hash() {
                bail!("new ({}) != old ({})", a.0, b.0)
            }
        }
        Ok(())
    }
}

impl hash::Hash for Fingerprint {
    fn hash<H: Hasher>(&self, h: &mut H) {
        let Fingerprint {
            rustc,
            ref features,
            target,
            profile,
            ref deps,
            ref local,
            memoized_hash: _,
            ref rustflags,
        } = *self;
        (rustc, features, target, profile, deps, local, rustflags).hash(h)
    }
}

impl Encodable for Fingerprint {
    fn encode<E: Encoder>(&self, e: &mut E) -> Result<(), E::Error> {
        e.emit_struct("Fingerprint", 6, |e| {
            e.emit_struct_field("rustc", 0, |e| self.rustc.encode(e))?;
            e.emit_struct_field("target", 1, |e| self.target.encode(e))?;
            e.emit_struct_field("profile", 2, |e| self.profile.encode(e))?;
            e.emit_struct_field("local", 3, |e| self.local.encode(e))?;
            e.emit_struct_field("features", 4, |e| {
                self.features.encode(e)
            })?;
            e.emit_struct_field("deps", 5, |e| {
                self.deps.iter().map(|&(ref a, ref b)| {
                    (a, b.hash())
                }).collect::<Vec<_>>().encode(e)
            })?;
            e.emit_struct_field("rustflags", 6, |e| self.rustflags.encode(e))?;
            Ok(())
        })
    }
}

impl Decodable for Fingerprint {
    fn decode<D: Decoder>(d: &mut D) -> Result<Fingerprint, D::Error> {
        fn decode<T: Decodable, D: Decoder>(d: &mut D) -> Result<T, D::Error> {
            Decodable::decode(d)
        }
        d.read_struct("Fingerprint", 6, |d| {
            Ok(Fingerprint {
                rustc: d.read_struct_field("rustc", 0, decode)?,
                target: d.read_struct_field("target", 1, decode)?,
                profile: d.read_struct_field("profile", 2, decode)?,
                local: d.read_struct_field("local", 3, decode)?,
                features: d.read_struct_field("features", 4, decode)?,
                memoized_hash: Mutex::new(None),
                deps: {
                    let decode = decode::<Vec<(String, u64)>, D>;
                    let v = d.read_struct_field("deps", 5, decode)?;
                    v.into_iter().map(|(name, hash)| {
                        (name, Arc::new(Fingerprint {
                            rustc: 0,
                            target: 0,
                            profile: 0,
                            local: LocalFingerprint::Precalculated(String::new()),
                            features: String::new(),
                            deps: Vec::new(),
                            memoized_hash: Mutex::new(Some(hash)),
                            rustflags: Vec::new(),
                        }))
                    }).collect()
                },
                rustflags: d.read_struct_field("rustflags", 6, decode)?,
            })
        })
    }
}

impl hash::Hash for MtimeSlot {
    fn hash<H: Hasher>(&self, h: &mut H) {
        self.0.lock().unwrap().hash(h)
    }
}

impl Encodable for MtimeSlot {
    fn encode<E: Encoder>(&self, e: &mut E) -> Result<(), E::Error> {
        self.0.lock().unwrap().map(|ft| {
            (ft.seconds_relative_to_1970(), ft.nanoseconds())
        }).encode(e)
    }
}

impl Decodable for MtimeSlot {
    fn decode<D: Decoder>(e: &mut D) -> Result<MtimeSlot, D::Error> {
        let kind: Option<(u64, u32)> = Decodable::decode(e)?;
        Ok(MtimeSlot(Mutex::new(kind.map(|(s, n)| {
            FileTime::from_seconds_since_1970(s, n)
        }))))
    }
}

/// Calculates the fingerprint for a package/target pair.
///
/// This fingerprint is used by Cargo to learn about when information such as:
///
/// * A non-path package changes (changes version, changes revision, etc).
/// * Any dependency changes
/// * The compiler changes
/// * The set of features a package is built with changes
/// * The profile a target is compiled with changes (e.g. opt-level changes)
///
/// Information like file modification time is only calculated for path
/// dependencies and is calculated in `calculate_target_fresh`.
fn calculate<'a, 'cfg>(cx: &mut Context<'a, 'cfg>, unit: &Unit<'a>)
                       -> CargoResult<Arc<Fingerprint>> {
    if let Some(s) = cx.fingerprints.get(unit) {
        return Ok(s.clone())
    }

    // First, calculate all statically known "salt data" such as the profile
    // information (compiler flags), the compiler version, activated features,
    // and target configuration.
    let features = cx.resolve.features(unit.pkg.package_id());
    let features = features.map(|s| {
        let mut v = s.iter().collect::<Vec<_>>();
        v.sort();
        v
    });

    // Next, recursively calculate the fingerprint for all of our dependencies.
    //
    // Skip the fingerprints of build scripts as they may not always be
    // available and the dirtiness propagation for modification is tracked
    // elsewhere. Also skip fingerprints of binaries because they don't actually
    // induce a recompile, they're just dependencies in the sense that they need
    // to be built.
    let deps = cx.dep_targets(unit)?;
    let deps = deps.iter().filter(|u| {
        !u.target.is_custom_build() && !u.target.is_bin()
    }).map(|unit| {
        calculate(cx, unit).map(|fingerprint| {
            (unit.pkg.package_id().to_string(), fingerprint)
        })
    }).collect::<CargoResult<Vec<_>>>()?;

    // And finally, calculate what our own local fingerprint is
    let local = if use_dep_info(unit) {
        let dep_info = dep_info_loc(cx, unit);
        let mtime = dep_info_mtime_if_fresh(&dep_info)?;
        LocalFingerprint::MtimeBased(MtimeSlot(Mutex::new(mtime)), dep_info)
    } else {
        let fingerprint = pkg_fingerprint(cx, unit.pkg)?;
        LocalFingerprint::Precalculated(fingerprint)
    };
    let mut deps = deps;
    deps.sort_by(|&(ref a, _), &(ref b, _)| a.cmp(b));
    let extra_flags = if unit.profile.doc {
        cx.rustdocflags_args(unit)?
    } else {
        cx.rustflags_args(unit)?
    };
    let fingerprint = Arc::new(Fingerprint {
        rustc: util::hash_u64(&cx.config.rustc()?.verbose_version),
        target: util::hash_u64(&unit.target),
        profile: util::hash_u64(&unit.profile),
        features: format!("{:?}", features),
        deps: deps,
        local: local,
        memoized_hash: Mutex::new(None),
        rustflags: extra_flags,
    });
    cx.fingerprints.insert(*unit, fingerprint.clone());
    Ok(fingerprint)
}


// We want to use the mtime for files if we're a path source, but if we're a
// git/registry source, then the mtime of files may fluctuate, but they won't
// change so long as the source itself remains constant (which is the
// responsibility of the source)
fn use_dep_info(unit: &Unit) -> bool {
    let path = unit.pkg.summary().source_id().is_path();
    !unit.profile.doc && path
}

/// Prepare the necessary work for the fingerprint of a build command.
///
/// Build commands are located on packages, not on targets. Additionally, we
/// don't have --dep-info to drive calculation of the fingerprint of a build
/// command. This brings up an interesting predicament which gives us a few
/// options to figure out whether a build command is dirty or not:
///
/// 1. A build command is dirty if *any* file in a package changes. In theory
///    all files are candidate for being used by the build command.
/// 2. A build command is dirty if any file in a *specific directory* changes.
///    This may lose information as it may require files outside of the specific
///    directory.
/// 3. A build command must itself provide a dep-info-like file stating how it
///    should be considered dirty or not.
///
/// The currently implemented solution is option (1), although it is planned to
/// migrate to option (2) in the near future.
pub fn prepare_build_cmd<'a, 'cfg>(cx: &mut Context<'a, 'cfg>, unit: &Unit<'a>)
                                   -> CargoResult<Preparation> {
    let _p = profile::start(format!("fingerprint build cmd: {}",
                                    unit.pkg.package_id()));
    let new = dir(cx, unit);
    let loc = new.join("build");

    debug!("fingerprint at: {}", loc.display());

    // If this build script execution has been overridden, then the fingerprint
    // is just a hash of what it was overridden with. Otherwise the fingerprint
    // is that of the entire package itself as we just consider everything as
    // input to the build script.
    let (local, output_path) = {
        let state = cx.build_state.outputs.lock().unwrap();
        match state.get(&(unit.pkg.package_id().clone(), unit.kind)) {
            Some(output) => {
                let s = format!("overridden build state with hash: {}",
                                util::hash_u64(output));
                (LocalFingerprint::Precalculated(s), None)
            }
            None => {
                let &(ref output, ref deps) = &cx.build_explicit_deps[unit];

                let local = if deps.is_empty() {
                    let s = pkg_fingerprint(cx, unit.pkg)?;
                    LocalFingerprint::Precalculated(s)
                } else {
                    let deps = deps.iter().map(|p| unit.pkg.root().join(p));
                    let mtime = mtime_if_fresh(output, deps);
                    let mtime = MtimeSlot(Mutex::new(mtime));
                    LocalFingerprint::MtimeBased(mtime, output.clone())
                };

                (local, Some(output.clone()))
            }
        }
    };

    let mut fingerprint = Fingerprint {
        rustc: 0,
        target: 0,
        profile: 0,
        features: String::new(),
        deps: Vec::new(),
        local: local,
        memoized_hash: Mutex::new(None),
        rustflags: Vec::new(),
    };
    let compare = compare_old_fingerprint(&loc, &fingerprint);
    log_compare(unit, &compare);

    // When we write out the fingerprint, we may want to actually change the
    // kind of fingerprint being recorded. If we started out, then the previous
    // run of the build script (or if it had never run before) may indicate to
    // use the `Precalculated` variant with the `pkg_fingerprint`. If the build
    // script then prints `rerun-if-changed`, however, we need to record what's
    // necessary for that fingerprint.
    //
    // Hence, if there were some `rerun-if-changed` directives forcibly change
    // the kind of fingerprint over to the `MtimeBased` variant where the
    // relevant mtime is the output path of the build script.
    let state = cx.build_state.clone();
    let key = (unit.pkg.package_id().clone(), unit.kind);
    let write_fingerprint = Work::new(move |_| {
        if let Some(output_path) = output_path {
            let outputs = state.outputs.lock().unwrap();
            if !outputs[&key].rerun_if_changed.is_empty() {
                let slot = MtimeSlot(Mutex::new(None));
                fingerprint.local = LocalFingerprint::MtimeBased(slot,
                                                                 output_path);
                fingerprint.update_local()?;
            }
        }
        write_fingerprint(&loc, &fingerprint)
    });

    Ok((if compare.is_ok() {Fresh} else {Dirty}, write_fingerprint, Work::noop()))
}

fn write_fingerprint(loc: &Path, fingerprint: &Fingerprint) -> CargoResult<()> {
    let hash = fingerprint.hash();
    debug!("write fingerprint: {}", loc.display());
    paths::write(&loc, util::to_hex(hash).as_bytes())?;
    paths::write(&loc.with_extension("json"),
                      json::encode(&fingerprint).unwrap().as_bytes())?;
    Ok(())
}

/// Prepare work for when a package starts to build
pub fn prepare_init(cx: &mut Context, unit: &Unit) -> CargoResult<()> {
    let new1 = dir(cx, unit);
    let new2 = new1.clone();

    if fs::metadata(&new1).is_err() {
        fs::create_dir(&new1)?;
    }
    if fs::metadata(&new2).is_err() {
        fs::create_dir(&new2)?;
    }
    Ok(())
}

/// Return the (old, new) location for fingerprints for a package
pub fn dir(cx: &Context, unit: &Unit) -> PathBuf {
    cx.layout(unit).proxy().fingerprint(unit.pkg)
}

/// Returns the (old, new) location for the dep info file of a target.
pub fn dep_info_loc(cx: &Context, unit: &Unit) -> PathBuf {
    dir(cx, unit).join(&format!("dep-{}", filename(cx, unit)))
}

fn compare_old_fingerprint(loc: &Path, new_fingerprint: &Fingerprint)
                           -> CargoResult<()> {
    let old_fingerprint_short = paths::read(loc)?;
    let new_hash = new_fingerprint.hash();

    if util::to_hex(new_hash) == old_fingerprint_short {
        return Ok(())
    }

    let old_fingerprint_json = paths::read(&loc.with_extension("json"))?;
    let old_fingerprint = json::decode(&old_fingerprint_json).chain_error(|| {
        internal(format!("failed to deserialize json"))
    })?;
    new_fingerprint.compare(&old_fingerprint)
}

fn log_compare(unit: &Unit, compare: &CargoResult<()>) {
    let mut e = match *compare {
        Ok(..) => return,
        Err(ref e) => &**e,
    };
    info!("fingerprint error for {}: {}", unit.pkg, e);
    while let Some(cause) = e.cargo_cause() {
        info!("  cause: {}", cause);
        e = cause;
    }
    let mut e = e.cause();
    while let Some(cause) = e {
        info!("  cause: {}", cause);
        e = cause.cause();
    }
}

fn dep_info_mtime_if_fresh(dep_info: &Path) -> CargoResult<Option<FileTime>> {
    macro_rules! fs_try {
        ($e:expr) => (match $e { Ok(e) => e, Err(..) => return Ok(None) })
    }
    let mut f = BufReader::new(fs_try!(File::open(dep_info)));
    // see comments in append_current_dir for where this cwd is manifested from.
    let mut cwd = Vec::new();
    if fs_try!(f.read_until(0, &mut cwd)) == 0 {
        return Ok(None)
    }
    let cwd = util::bytes2path(&cwd[..cwd.len()-1])?;
    let line = match f.lines().next() {
        Some(Ok(line)) => line,
        _ => return Ok(None),
    };
    let pos = line.find(": ").chain_error(|| {
        internal(format!("dep-info not in an understood format: {}",
                         dep_info.display()))
    })?;
    let deps = &line[pos + 2..];

    let mut paths = Vec::new();
    let mut deps = deps.split(' ').map(|s| s.trim()).filter(|s| !s.is_empty());
    loop {
        let mut file = match deps.next() {
            Some(s) => s.to_string(),
            None => break,
        };
        while file.ends_with("\\") {
            file.pop();
            file.push(' ');
            file.push_str(deps.next().chain_error(|| {
                internal(format!("malformed dep-info format, trailing \\"))
            })?);
        }
        paths.push(cwd.join(&file));
    }

    Ok(mtime_if_fresh(&dep_info, paths.iter()))
}

fn pkg_fingerprint(cx: &Context, pkg: &Package) -> CargoResult<String> {
    let source_id = pkg.package_id().source_id();
    let sources = cx.packages.sources();
    let source = sources.get(source_id).chain_error(|| {
        internal("missing package source")
    })?;
    source.fingerprint(pkg)
}

fn mtime_if_fresh<I>(output: &Path, paths: I) -> Option<FileTime>
    where I: IntoIterator,
          I::Item: AsRef<Path>,
{
    let meta = match fs::metadata(output) {
        Ok(meta) => meta,
        Err(..) => return None,
    };
    let mtime = FileTime::from_last_modification_time(&meta);

    let any_stale = paths.into_iter().any(|path| {
        let path = path.as_ref();
        let meta = match fs::metadata(path) {
            Ok(meta) => meta,
            Err(..) => {
                info!("stale: {} -- missing", path.display());
                return true
            }
        };
        let mtime2 = FileTime::from_last_modification_time(&meta);
        if mtime2 > mtime {
            info!("stale: {} -- {} vs {}", path.display(), mtime2, mtime);
            true
        } else {
            false
        }
    });

    if any_stale {
        None
    } else {
        Some(mtime)
    }
}

fn filename(cx: &Context, unit: &Unit) -> String {
    // file_stem includes metadata hash. Thus we have a different
    // fingerprint for every metadata hash version. This works because
    // even if the package is fresh, we'll still link the fresh target
    let file_stem = cx.file_stem(unit);
    let kind = match *unit.target.kind() {
        TargetKind::Lib(..) => "lib",
        TargetKind::Bin => "bin",
        TargetKind::Test => "integration-test",
        TargetKind::Example => "example",
        TargetKind::Bench => "bench",
        TargetKind::CustomBuild => "build-script",
    };
    let flavor = if unit.profile.test {
        "test-"
    } else if unit.profile.doc {
        "doc-"
    } else {
        ""
    };
    format!("{}{}-{}", flavor, kind, file_stem)
}

// The dep-info files emitted by the compiler all have their listed paths
// relative to whatever the current directory was at the time that the compiler
// was invoked. As the current directory may change over time, we need to record
// what that directory was at the beginning of the file so we can know about it
// next time.
pub fn append_current_dir(path: &Path, cwd: &Path) -> CargoResult<()> {
    debug!("appending {} <- {}", path.display(), cwd.display());
    let mut f = OpenOptions::new().read(true).write(true).open(path)?;
    let mut contents = Vec::new();
    f.read_to_end(&mut contents)?;
    f.seek(SeekFrom::Start(0))?;
    f.write_all(util::path2bytes(cwd)?)?;
    f.write_all(&[0])?;
    f.write_all(&contents)?;
    Ok(())
}<|MERGE_RESOLUTION|>--- conflicted
+++ resolved
@@ -82,16 +82,11 @@
         missing_outputs = !root.join(unit.target.crate_name())
                                .join("index.html").exists();
     } else {
-<<<<<<< HEAD
-        for (src, link_dst, _) in try!(cx.target_filenames(unit)) {
+        for (src, link_dst, _) in cx.target_filenames(unit)? {
             missing_outputs |= !src.exists();
             if let Some(link_dst) = link_dst {
                 missing_outputs |= !link_dst.exists();
             }
-=======
-        for (filename, _) in cx.target_filenames(unit)? {
-            missing_outputs |= fs::metadata(root.join(filename)).is_err();
->>>>>>> 8b5aec11
         }
     }
 
