use std::collections::HashMap;
use std::env;
use std::path::{Path, PathBuf};
use std::str;

use log::debug;

use crate::core::profiles::Profiles;
use crate::core::{Dependency, Workspace};
use crate::core::{PackageId, PackageSet, Resolve};
use crate::util::errors::CargoResult;
use crate::util::{profile, Cfg, CfgExpr, Config, Rustc, Platform};

use super::{BuildConfig, BuildOutput, Kind, Unit};

mod target_info;
pub use self::target_info::{FileFlavor, TargetInfo};

/// The build context, containing all information about a build task.
pub struct BuildContext<'a, 'cfg: 'a> {
    /// The workspace the build is for.
    pub ws: &'a Workspace<'cfg>,
    /// The cargo configuration.
    pub config: &'cfg Config,
    /// The dependency graph for our build.
    pub resolve: &'a Resolve,
    pub profiles: &'a Profiles,
    pub build_config: &'a BuildConfig,
    /// Extra compiler args for either `rustc` or `rustdoc`.
    pub extra_compiler_args: HashMap<Unit<'a>, Vec<String>>,
    pub packages: &'a PackageSet<'cfg>,

    /// Information about the compiler.
    pub rustc: Rustc,
    /// Build information for the host arch.
    pub host_config: TargetConfig,
    /// Build information for the target.
    pub target_config: TargetConfig,
    pub target_info: TargetInfo,
    pub host_info: TargetInfo,
}

impl<'a, 'cfg> BuildContext<'a, 'cfg> {
    pub fn new(
        ws: &'a Workspace<'cfg>,
        resolve: &'a Resolve,
        packages: &'a PackageSet<'cfg>,
        config: &'cfg Config,
        build_config: &'a BuildConfig,
        profiles: &'a Profiles,
        extra_compiler_args: HashMap<Unit<'a>, Vec<String>>,
    ) -> CargoResult<BuildContext<'a, 'cfg>> {
        let rustc = config.rustc(Some(ws))?;
        let host_config = TargetConfig::new(config, &rustc.host)?;
        let target_config = match build_config.requested_target.as_ref() {
            Some(triple) => TargetConfig::new(config, triple)?,
            None => host_config.clone(),
        };
        let (host_info, target_info) = {
            let _p = profile::start("BuildContext::probe_target_info");
            debug!("probe_target_info");
            let host_info =
                TargetInfo::new(config, &build_config.requested_target, &rustc, Kind::Host)?;
            let target_info =
                TargetInfo::new(config, &build_config.requested_target, &rustc, Kind::Target)?;
            (host_info, target_info)
        };

        Ok(BuildContext {
            ws,
            resolve,
            packages,
            config,
            rustc,
            target_config,
            target_info,
            host_config,
            host_info,
            build_config,
            profiles,
            extra_compiler_args,
        })
    }

    pub fn extern_crate_name(&self, unit: &Unit<'a>, dep: &Unit<'a>) -> CargoResult<String> {
        self.resolve
            .extern_crate_name(unit.pkg.package_id(), dep.pkg.package_id(), dep.target)
    }
    
    /// Whether a given platform matches the host or target platform,
    /// specified by `Kind`.
    pub fn platform_activated(&self, platform: Option<&Platform>, kind: Kind) -> bool {
    	let platform = match platform {
            Some(p) => p,
            None => return true,
        };
        let (name, info) = match kind {
            Kind::Host => (self.host_triple(), &self.host_info),
            Kind::Target => (self.target_triple(), &self.target_info),
        };
        platform.matches(name, info.cfg())
    }

<<<<<<< HEAD
    /// Whether a dependency should be compiled for the host or target platform,
    /// specified by `Kind`.
    pub fn dep_platform_activated(&self, dep: &Dependency, kind: Kind) -> bool {
        // If this dependency is only available for certain platforms,
        // make sure we're only enabling it for that platform.
        self.platform_activated(dep.platform(), kind)
    }

    /// Get the user-specified linker for a particular host or target
=======
    /// Gets the user-specified linker for a particular host or target.
>>>>>>> 4536bc91
    pub fn linker(&self, kind: Kind) -> Option<&Path> {
        self.target_config(kind).linker.as_ref().map(|s| s.as_ref())
    }

    /// Gets the user-specified `ar` program for a particular host or target.
    pub fn ar(&self, kind: Kind) -> Option<&Path> {
        self.target_config(kind).ar.as_ref().map(|s| s.as_ref())
    }

    /// Gets the list of `cfg`s printed out from the compiler for the specified kind.
    pub fn cfg(&self, kind: Kind) -> &[Cfg] {
        let info = match kind {
            Kind::Host => &self.host_info,
            Kind::Target => &self.target_info,
        };
        info.cfg().unwrap_or(&[])
    }

    /// Gets the host architecture triple.
    ///
    /// For example, x86_64-unknown-linux-gnu, would be
    /// - machine: x86_64,
    /// - hardware-platform: unknown,
    /// - operating system: linux-gnu.
    pub fn host_triple(&self) -> &str {
        &self.rustc.host
    }

    pub fn target_triple(&self) -> &str {
        self.build_config
            .requested_target
            .as_ref()
            .map(|s| s.as_str())
            .unwrap_or_else(|| self.host_triple())
    }

    /// Gets the target configuration for a particular host or target.
    fn target_config(&self, kind: Kind) -> &TargetConfig {
        match kind {
            Kind::Host => &self.host_config,
            Kind::Target => &self.target_config,
        }
    }

    /// Gets the number of jobs specified for this build.
    pub fn jobs(&self) -> u32 {
        self.build_config.jobs
    }

    pub fn rustflags_args(&self, unit: &Unit<'_>) -> CargoResult<Vec<String>> {
        env_args(
            self.config,
            &self.build_config.requested_target,
            self.host_triple(),
            self.info(unit.kind).cfg(),
            unit.kind,
            "RUSTFLAGS",
        )
    }

    pub fn rustdocflags_args(&self, unit: &Unit<'_>) -> CargoResult<Vec<String>> {
        env_args(
            self.config,
            &self.build_config.requested_target,
            self.host_triple(),
            self.info(unit.kind).cfg(),
            unit.kind,
            "RUSTDOCFLAGS",
        )
    }

    pub fn show_warnings(&self, pkg: PackageId) -> bool {
        pkg.source_id().is_path() || self.config.extra_verbose()
    }

    fn info(&self, kind: Kind) -> &TargetInfo {
        match kind {
            Kind::Host => &self.host_info,
            Kind::Target => &self.target_info,
        }
    }

    pub fn extra_args_for(&self, unit: &Unit<'a>) -> Option<&Vec<String>> {
        self.extra_compiler_args.get(unit)
    }
}

/// Information required to build for a target.
#[derive(Clone, Default)]
pub struct TargetConfig {
    /// The path of archiver (lib builder) for this target.
    pub ar: Option<PathBuf>,
    /// The path of the linker for this target.
    pub linker: Option<PathBuf>,
    /// Special build options for any necessary input files (filename -> options).
    pub overrides: HashMap<String, BuildOutput>,
}

impl TargetConfig {
    pub fn new(config: &Config, triple: &str) -> CargoResult<TargetConfig> {
        let key = format!("target.{}", triple);
        let mut ret = TargetConfig {
            ar: config.get_path(&format!("{}.ar", key))?.map(|v| v.val),
            linker: config.get_path(&format!("{}.linker", key))?.map(|v| v.val),
            overrides: HashMap::new(),
        };
        let table = match config.get_table(&key)? {
            Some(table) => table.val,
            None => return Ok(ret),
        };
        for (lib_name, value) in table {
            match lib_name.as_str() {
                "ar" | "linker" | "runner" | "rustflags" => continue,
                _ => {}
            }

            let mut output = BuildOutput {
                library_paths: Vec::new(),
                library_links: Vec::new(),
                cfgs: Vec::new(),
                env: Vec::new(),
                metadata: Vec::new(),
                rerun_if_changed: Vec::new(),
                rerun_if_env_changed: Vec::new(),
                warnings: Vec::new(),
            };
            // We require deterministic order of evaluation, so we must sort the pairs by key first.
            let mut pairs = Vec::new();
            for (k, value) in value.table(&lib_name)?.0 {
                pairs.push((k, value));
            }
            pairs.sort_by_key(|p| p.0);
            for (k, value) in pairs {
                let key = format!("{}.{}", key, k);
                match &k[..] {
                    "rustc-flags" => {
                        let (flags, definition) = value.string(k)?;
                        let whence = format!("in `{}` (in {})", key, definition.display());
                        let (paths, links) = BuildOutput::parse_rustc_flags(flags, &whence)?;
                        output.library_paths.extend(paths);
                        output.library_links.extend(links);
                    }
                    "rustc-link-lib" => {
                        let list = value.list(k)?;
                        output
                            .library_links
                            .extend(list.iter().map(|v| v.0.clone()));
                    }
                    "rustc-link-search" => {
                        let list = value.list(k)?;
                        output
                            .library_paths
                            .extend(list.iter().map(|v| PathBuf::from(&v.0)));
                    }
                    "rustc-cfg" => {
                        let list = value.list(k)?;
                        output.cfgs.extend(list.iter().map(|v| v.0.clone()));
                    }
                    "rustc-env" => {
                        for (name, val) in value.table(k)?.0 {
                            let val = val.string(name)?.0;
                            output.env.push((name.clone(), val.to_string()));
                        }
                    }
                    "warning" | "rerun-if-changed" | "rerun-if-env-changed" => {
                        failure::bail!("`{}` is not supported in build script overrides", k);
                    }
                    _ => {
                        let val = value.string(k)?.0;
                        output.metadata.push((k.clone(), val.to_string()));
                    }
                }
            }
            ret.overrides.insert(lib_name, output);
        }

        Ok(ret)
    }
}

/// Acquire extra flags to pass to the compiler from various locations.
///
/// The locations are:
///
///  - the `RUSTFLAGS` environment variable
///
/// then if this was not found
///
///  - `target.*.rustflags` from the manifest (Cargo.toml)
///  - `target.cfg(..).rustflags` from the manifest
///
/// then if neither of these were found
///
///  - `build.rustflags` from the manifest
///
/// Note that if a `target` is specified, no args will be passed to host code (plugins, build
/// scripts, ...), even if it is the same as the target.
fn env_args(
    config: &Config,
    requested_target: &Option<String>,
    host_triple: &str,
    target_cfg: Option<&[Cfg]>,
    kind: Kind,
    name: &str,
) -> CargoResult<Vec<String>> {
    // We *want* to apply RUSTFLAGS only to builds for the
    // requested target architecture, and not to things like build
    // scripts and plugins, which may be for an entirely different
    // architecture. Cargo's present architecture makes it quite
    // hard to only apply flags to things that are not build
    // scripts and plugins though, so we do something more hacky
    // instead to avoid applying the same RUSTFLAGS to multiple targets
    // arches:
    //
    // 1) If --target is not specified we just apply RUSTFLAGS to
    // all builds; they are all going to have the same target.
    //
    // 2) If --target *is* specified then we only apply RUSTFLAGS
    // to compilation units with the Target kind, which indicates
    // it was chosen by the --target flag.
    //
    // This means that, e.g., even if the specified --target is the
    // same as the host, build scripts in plugins won't get
    // RUSTFLAGS.
    let compiling_with_target = requested_target.is_some();
    let is_target_kind = kind == Kind::Target;

    if compiling_with_target && !is_target_kind {
        // This is probably a build script or plugin and we're
        // compiling with --target. In this scenario there are
        // no rustflags we can apply.
        return Ok(Vec::new());
    }

    // First try RUSTFLAGS from the environment
    if let Ok(a) = env::var(name) {
        let args = a
            .split(' ')
            .map(str::trim)
            .filter(|s| !s.is_empty())
            .map(str::to_string);
        return Ok(args.collect());
    }

    let mut rustflags = Vec::new();

    let name = name
        .chars()
        .flat_map(|c| c.to_lowercase())
        .collect::<String>();
    // Then the target.*.rustflags value...
    let target = requested_target
        .as_ref()
        .map(|s| s.as_str())
        .unwrap_or(host_triple);
    let key = format!("target.{}.{}", target, name);
    if let Some(args) = config.get_list_or_split_string(&key)? {
        let args = args.val.into_iter();
        rustflags.extend(args);
    }
    // ...including target.'cfg(...)'.rustflags
    if let Some(target_cfg) = target_cfg {
        if let Some(table) = config.get_table("target")? {
            let cfgs = table
                .val
                .keys()
                .filter(|key| CfgExpr::matches_key(key, target_cfg));

            // Note that we may have multiple matching `[target]` sections and
            // because we're passing flags to the compiler this can affect
            // cargo's caching and whether it rebuilds. Ensure a deterministic
            // ordering through sorting for now. We may perhaps one day wish to
            // ensure a deterministic ordering via the order keys were defined
            // in files perhaps.
            let mut cfgs = cfgs.collect::<Vec<_>>();
            cfgs.sort();

            for n in cfgs {
                let key = format!("target.{}.{}", n, name);
                if let Some(args) = config.get_list_or_split_string(&key)? {
                    let args = args.val.into_iter();
                    rustflags.extend(args);
                }
            }
        }
    }

    if !rustflags.is_empty() {
        return Ok(rustflags);
    }

    // Then the `build.rustflags` value.
    let key = format!("build.{}", name);
    if let Some(args) = config.get_list_or_split_string(&key)? {
        let args = args.val.into_iter();
        return Ok(args.collect());
    }

    Ok(Vec::new())
}<|MERGE_RESOLUTION|>--- conflicted
+++ resolved
@@ -101,7 +101,6 @@
         platform.matches(name, info.cfg())
     }
 
-<<<<<<< HEAD
     /// Whether a dependency should be compiled for the host or target platform,
     /// specified by `Kind`.
     pub fn dep_platform_activated(&self, dep: &Dependency, kind: Kind) -> bool {
@@ -111,9 +110,6 @@
     }
 
     /// Get the user-specified linker for a particular host or target
-=======
-    /// Gets the user-specified linker for a particular host or target.
->>>>>>> 4536bc91
     pub fn linker(&self, kind: Kind) -> Option<&Path> {
         self.target_config(kind).linker.as_ref().map(|s| s.as_ref())
     }
