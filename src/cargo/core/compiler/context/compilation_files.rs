use std::collections::{HashMap, HashSet};
use std::env;
use std::fmt;
use std::fs::metadata;
use std::hash::{Hash, Hasher, SipHasher};
use std::path::{Path, PathBuf};
use std::sync::Arc;

use lazycell::LazyCell;
use log::info;

use super::{BuildContext, Context, FileFlavor, Kind, Layout, Unit};
use crate::core::{TargetKind, Workspace};
use crate::util::{self, CargoResult};

#[derive(Clone, Hash, Eq, PartialEq, Ord, PartialOrd)]
pub struct Metadata(u64);

impl fmt::Display for Metadata {
    fn fmt(&self, f: &mut fmt::Formatter<'_>) -> fmt::Result {
        write!(f, "{:016x}", self.0)
    }
}

pub struct CompilationFiles<'a, 'cfg: 'a> {
    /// The target directory layout for the host (and target if it is the same as host)
    pub(super) host: Layout,
    /// The target directory layout for the target (if different from then host)
    pub(super) target: Option<Layout>,
    /// Additional directory to include a copy of the outputs.
    export_dir: Option<PathBuf>,
    /// The root targets requested by the user on the command line (does not
    /// include dependencies).
    roots: Vec<Unit<'a>>,
    primary: HashSet<Unit<'a>>,
    ws: &'a Workspace<'cfg>,
    metas: HashMap<Unit<'a>, Option<Metadata>>,
    /// For each Unit, a list all files produced.
    outputs: HashMap<Unit<'a>, LazyCell<Arc<Vec<OutputFile>>>>,
    /// The directory that is used as the shared targets
    shared_target_dir: Option<PathBuf>,
}

#[derive(Debug)]
pub struct OutputFile {
    /// Absolute path to the file that will be produced by the build process.
    pub path: PathBuf,
    /// If it should be linked into `target`, and what it should be called
    /// (e.g. without metadata).
    pub hardlink: Option<PathBuf>,
    /// If `--out-dir` is specified, the absolute path to the exported file.
    pub export_path: Option<PathBuf>,
    /// Type of the file (library / debug symbol / else).
    pub flavor: FileFlavor,
}

impl OutputFile {
    /// Gets the hardlink if present. Otherwise returns the path.
    pub fn bin_dst(&self) -> &PathBuf {
        return match self.hardlink {
            Some(ref link_dst) => link_dst,
            None => &self.path,
        };
    }
}

impl<'a, 'cfg: 'a> CompilationFiles<'a, 'cfg> {
    pub(super) fn new(
        roots: &[Unit<'a>],
        host: Layout,
        target: Option<Layout>,
        export_dir: Option<PathBuf>,
        ws: &'a Workspace<'cfg>,
        cx: &Context<'a, 'cfg>,
    ) -> CompilationFiles<'a, 'cfg> {
        let mut metas = HashMap::new();
        let mut primary = HashSet::new();
        for unit in roots {
            metadata_of(unit, cx, &mut metas);
            if cx.is_primary_package(unit) {
                primary.insert(unit.clone());
            }
        }
        let outputs = metas
            .keys()
            .cloned()
            .map(|unit| (unit, LazyCell::new()))
            .collect();

        let shared_target_dir = env::var("CARGO_SHARED_TARGET_DIR")
            .ok()
            .map_or(None, |path| path.parse().ok());

        CompilationFiles {
            ws,
            host,
            target,
            export_dir,
            roots: roots.to_vec(),
            metas,
            outputs,
            primary,
            shared_target_dir,
        }
    }

    /// Returns the appropriate directory layout for either a plugin or not.
    pub fn layout(&self, kind: Kind) -> &Layout {
        match kind {
            Kind::Host => &self.host,
            Kind::Target => self.target.as_ref().unwrap_or(&self.host),
        }
    }

    /// Get the metadata for a target in a specific profile
    /// We build to the path: "{filename}-{target_metadata}"
    /// We use a linking step to link/copy to a predictable filename
    /// like `target/debug/libfoo.{a,so,rlib}` and such.
    pub fn metadata(&self, unit: &Unit<'a>) -> Option<Metadata> {
        self.metas[unit].clone()
    }

    /// Get the short hash based only on the PackageId
    /// Used for the metadata when target_metadata returns None
    pub fn target_short_hash(&self, unit: &Unit<'_>) -> String {
        let hashable = unit.pkg.package_id().stable_hash(self.ws.root());
        util::short_hash(&hashable)
    }

    /// Returns the appropriate output directory for the specified package and
    /// target.
    pub fn out_dir(&self, unit: &Unit<'a>) -> PathBuf {
        if unit.mode.is_doc() {
            self.layout(unit.kind).root().parent().unwrap().join("doc")
        } else if unit.target.is_custom_build() {
            self.build_script_dir(unit)
        } else if unit.target.is_example() {
            self.layout(unit.kind).examples().to_path_buf()
        } else {
            if let Some(ref shared_dir) = self.shared_target_dir { 
                if !self.primary.contains(unit) {
                    return shared_dir.clone();
                }
            }
            self.deps_dir(unit).to_path_buf()
        }
    }

    /// Check if the unit is in the shared dir
    pub fn in_shared_dir(&self, unit: &Unit<'a>, bcx: &BuildContext<'a, 'cfg>) -> bool {
        if self.shared_target_dir.is_some() && !self.primary.contains(unit) {
            if let Ok(outputs) = self.outputs(unit, bcx) {
                return !outputs.iter().any(|out| !metadata(out.path.as_path()).is_ok());
            } 
        }
        false
    }

    pub fn shared_dir(&self) -> Option<&Path> {
        self.shared_target_dir.as_ref().map(|p| p.as_path())
    }

    pub fn export_dir(&self) -> Option<PathBuf> {
        self.export_dir.clone()
    }

    pub fn pkg_dir(&self, unit: &Unit<'a>) -> String {
        let name = unit.pkg.package_id().name();
        match self.metas[unit] {
            Some(ref meta) => format!("{}-{}", name, meta),
            None => format!("{}-{}", name, self.target_short_hash(unit)),
        }
    }

    /// Return the root of the build output tree
    pub fn target_root(&self) -> &Path {
        self.host.dest()
    }

    pub fn host_deps(&self) -> &Path {
        self.host.deps()
    }

    /// Returns the directories where Rust crate dependencies are found for the
    /// specified unit.
<<<<<<< HEAD
    pub fn deps_dir(&self, unit: &Unit) -> &Path {
        if let Some(ref shared_dir) = self.shared_target_dir { 
            if !self.primary.contains(unit) {
                return shared_dir.as_path();
            }
        }
=======
    pub fn deps_dir(&self, unit: &Unit<'_>) -> &Path {
>>>>>>> 79f962f8
        self.layout(unit.kind).deps()
    }

    pub fn fingerprint_dir(&self, unit: &Unit<'a>) -> PathBuf {
        let dir = self.pkg_dir(unit);
        self.layout(unit.kind).fingerprint().join(dir)
    }

    /// Returns the appropriate directory layout for either a plugin or not.
    pub fn build_script_dir(&self, unit: &Unit<'a>) -> PathBuf {
        assert!(unit.target.is_custom_build());
        assert!(!unit.mode.is_run_custom_build());
        let dir = self.pkg_dir(unit);
        self.layout(Kind::Host).build().join(dir)
    }

    /// Returns the appropriate directory layout for either a plugin or not.
    pub fn build_script_out_dir(&self, unit: &Unit<'a>) -> PathBuf {
        assert!(unit.target.is_custom_build());
        assert!(unit.mode.is_run_custom_build());
        let dir = self.pkg_dir(unit);
        self.layout(unit.kind).build().join(dir).join("out")
    }

    /// Returns the file stem for a given target/profile combo (with metadata)
    pub fn file_stem(&self, unit: &Unit<'a>) -> String {
        match self.metas[unit] {
            Some(ref metadata) => format!("{}-{}", unit.target.crate_name(), metadata),
            None => self.bin_stem(unit),
        }
    }

    pub(super) fn outputs(
        &self,
        unit: &Unit<'a>,
        bcx: &BuildContext<'a, 'cfg>,
    ) -> CargoResult<Arc<Vec<OutputFile>>> {
        self.outputs[unit]
            .try_borrow_with(|| self.calc_outputs(unit, bcx))
            .map(Arc::clone)
    }

    /// Returns the bin stem for a given target (without metadata)
    fn bin_stem(&self, unit: &Unit<'_>) -> String {
        if unit.target.allows_underscores() {
            unit.target.name().to_string()
        } else {
            unit.target.crate_name()
        }
    }

    /// Returns a tuple with the directory and name of the hard link we expect
    /// our target to be copied to. Eg, file_stem may be out_dir/deps/foo-abcdef
    /// and link_stem would be out_dir/foo
    /// This function returns it in two parts so the caller can add prefix/suffix
    /// to filename separately
    ///
    /// Returns an Option because in some cases we don't want to link
    /// (eg a dependent lib)
    fn link_stem(&self, unit: &Unit<'a>) -> Option<(PathBuf, String)> {
        let out_dir = self.out_dir(unit);
        let bin_stem = self.bin_stem(unit);
        let file_stem = self.file_stem(unit);

        // We currently only lift files up from the `deps` directory. If
        // it was compiled into something like `example/` or `doc/` then
        // we don't want to link it up.
        if out_dir.ends_with("deps") {
            // Don't lift up library dependencies
            if unit.target.is_bin() || self.roots.contains(unit) {
                Some((
                    out_dir.parent().unwrap().to_owned(),
                    if unit.mode.is_any_test() {
                        file_stem
                    } else {
                        bin_stem
                    },
                ))
            } else {
                None
            }
        } else if bin_stem == file_stem {
            None
        } else if out_dir.ends_with("examples") || out_dir.parent().unwrap().ends_with("build") {
            Some((out_dir, bin_stem))
        } else {
            None
        }
    }

    fn calc_outputs(
        &self,
        unit: &Unit<'a>,
        bcx: &BuildContext<'a, 'cfg>,
    ) -> CargoResult<Arc<Vec<OutputFile>>> {
        let out_dir = self.out_dir(unit);
        let file_stem = self.file_stem(unit);
        let link_stem = self.link_stem(unit);
        let info = if unit.target.for_host() {
            &bcx.host_info
        } else {
            &bcx.target_info
        };

        let mut ret = Vec::new();
        let mut unsupported = Vec::new();
        {
            if unit.mode.is_check() {
                // This may be confusing. rustc outputs a file named `lib*.rmeta`
                // for both libraries and binaries.
                let path = out_dir.join(format!("lib{}.rmeta", file_stem));
                ret.push(OutputFile {
                    path,
                    hardlink: None,
                    export_path: None,
                    flavor: FileFlavor::Linkable,
                });
            } else {
                let mut add = |crate_type: &str, flavor: FileFlavor| -> CargoResult<()> {
                    let crate_type = if crate_type == "lib" {
                        "rlib"
                    } else {
                        crate_type
                    };
                    let file_types = info.file_types(
                        crate_type,
                        flavor,
                        unit.target.kind(),
                        bcx.target_triple(),
                    )?;

                    match file_types {
                        Some(types) => {
                            for file_type in types {
                                let path = out_dir.join(file_type.filename(&file_stem));
                                let hardlink = link_stem
                                    .as_ref()
                                    .map(|&(ref ld, ref ls)| ld.join(file_type.filename(ls)));
                                let export_path = if unit.target.is_custom_build() {
                                    None
                                } else {
                                    self.export_dir.as_ref().and_then(|export_dir| {
                                        hardlink.as_ref().and_then(|hardlink| {
                                            Some(export_dir.join(hardlink.file_name().unwrap()))
                                        })
                                    })
                                };
                                ret.push(OutputFile {
                                    path,
                                    hardlink,
                                    export_path,
                                    flavor: file_type.flavor,
                                });
                            }
                        }
                        // not supported, don't worry about it
                        None => {
                            unsupported.push(crate_type.to_string());
                        }
                    }
                    Ok(())
                };
                //info!("{:?}", unit);
                match *unit.target.kind() {
                    TargetKind::Bin
                    | TargetKind::CustomBuild
                    | TargetKind::ExampleBin
                    | TargetKind::Bench
                    | TargetKind::Test => {
                        add("bin", FileFlavor::Normal)?;
                    }
                    TargetKind::Lib(..) | TargetKind::ExampleLib(..) if unit.mode.is_any_test() => {
                        add("bin", FileFlavor::Normal)?;
                    }
                    TargetKind::ExampleLib(ref kinds) | TargetKind::Lib(ref kinds) => {
                        for kind in kinds {
                            add(
                                kind.crate_type(),
                                if kind.linkable() {
                                    FileFlavor::Linkable
                                } else {
                                    FileFlavor::Normal
                                },
                            )?;
                        }
                    }
                }
            }
        }
        if ret.is_empty() {
            if !unsupported.is_empty() {
                failure::bail!(
                    "cannot produce {} for `{}` as the target `{}` \
                     does not support these crate types",
                    unsupported.join(", "),
                    unit.pkg,
                    bcx.target_triple()
                )
            }
            failure::bail!(
                "cannot compile `{}` as the target `{}` does not \
                 support any of the output crate types",
                unit.pkg,
                bcx.target_triple()
            );
        }
        info!("Target filenames: {:?}", ret);

        Ok(Arc::new(ret))
    }
}

fn metadata_of<'a, 'cfg>(
    unit: &Unit<'a>,
    cx: &Context<'a, 'cfg>,
    metas: &mut HashMap<Unit<'a>, Option<Metadata>>,
) -> Option<Metadata> {
    if !metas.contains_key(unit) {
        let meta = compute_metadata(unit, cx, metas);
        metas.insert(*unit, meta);
        for unit in cx.dep_targets(unit) {
            metadata_of(&unit, cx, metas);
        }
    }
    metas[unit].clone()
}

fn compute_metadata<'a, 'cfg>(
    unit: &Unit<'a>,
    cx: &Context<'a, 'cfg>,
    metas: &mut HashMap<Unit<'a>, Option<Metadata>>,
) -> Option<Metadata> {
    // No metadata for dylibs because of a couple issues
    // - OSX encodes the dylib name in the executable
    // - Windows rustc multiple files of which we can't easily link all of them
    //
    // No metadata for bin because of an issue
    // - wasm32 rustc/emcc encodes the .wasm name in the .js (rust-lang/cargo#4535)
    //
    // Two exceptions
    // 1) Upstream dependencies (we aren't exporting + need to resolve name conflict)
    // 2) __CARGO_DEFAULT_LIB_METADATA env var
    //
    // Note, though, that the compiler's build system at least wants
    // path dependencies (eg libstd) to have hashes in filenames. To account for
    // that we have an extra hack here which reads the
    // `__CARGO_DEFAULT_LIB_METADATA` environment variable and creates a
    // hash in the filename if that's present.
    //
    // This environment variable should not be relied on! It's
    // just here for rustbuild. We need a more principled method
    // doing this eventually.
    let bcx = &cx.bcx;
    let __cargo_default_lib_metadata = env::var("__CARGO_DEFAULT_LIB_METADATA");
    if !(unit.mode.is_any_test() || unit.mode.is_check())
        && (unit.target.is_dylib()
            || unit.target.is_cdylib()
            || (unit.target.is_bin() && bcx.target_triple().starts_with("wasm32-")))
        && unit.pkg.package_id().source_id().is_path()
        && __cargo_default_lib_metadata.is_err()
    {
        return None;
    }

    let mut hasher = SipHasher::new_with_keys(0, 0);

    // This is a generic version number that can be changed to make
    // backwards-incompatible changes to any file structures in the output
    // directory. For example, the fingerprint files or the build-script
    // output files. Normally cargo updates ship with rustc updates which will
    // cause a new hash due to the rustc version changing, but this allows
    // cargo to be extra careful to deal with different versions of cargo that
    // use the same rustc version.
    1.hash(&mut hasher);

    // Unique metadata per (name, source, version) triple. This'll allow us
    // to pull crates from anywhere w/o worrying about conflicts
    unit.pkg
        .package_id()
        .stable_hash(bcx.ws.root())
        .hash(&mut hasher);

    // Add package properties which map to environment variables
    // exposed by Cargo
    let manifest_metadata = unit.pkg.manifest().metadata();
    manifest_metadata.authors.hash(&mut hasher);
    manifest_metadata.description.hash(&mut hasher);
    manifest_metadata.homepage.hash(&mut hasher);

    // Also mix in enabled features to our metadata. This'll ensure that
    // when changing feature sets each lib is separately cached.
    bcx.resolve
        .features_sorted(unit.pkg.package_id())
        .hash(&mut hasher);

    // Mix in the target-metadata of all the dependencies of this target
    {
        let mut deps_metadata = cx
            .dep_targets(unit)
            .iter()
            .map(|dep| metadata_of(dep, cx, metas))
            .collect::<Vec<_>>();
        deps_metadata.sort();
        deps_metadata.hash(&mut hasher);
    }

    // Throw in the profile we're compiling with. This helps caching
    // panic=abort and panic=unwind artifacts, additionally with various
    // settings like debuginfo and whatnot.
    unit.profile.hash(&mut hasher);
    unit.mode.hash(&mut hasher);
    if let Some(ref args) = bcx.extra_args_for(unit) {
        args.hash(&mut hasher);
    }

    // Artifacts compiled for the host should have a different metadata
    // piece than those compiled for the target, so make sure we throw in
    // the unit's `kind` as well
    unit.kind.hash(&mut hasher);

    // Finally throw in the target name/kind. This ensures that concurrent
    // compiles of targets in the same crate don't collide.
    unit.target.name().hash(&mut hasher);
    unit.target.kind().hash(&mut hasher);

    bcx.rustc.verbose_version.hash(&mut hasher);

    // Seed the contents of __CARGO_DEFAULT_LIB_METADATA to the hasher if present.
    // This should be the release channel, to get a different hash for each channel.
    if let Ok(ref channel) = __cargo_default_lib_metadata {
        channel.hash(&mut hasher);
    }
    Some(Metadata(hasher.finish()))
}<|MERGE_RESOLUTION|>--- conflicted
+++ resolved
@@ -183,16 +183,12 @@
 
     /// Returns the directories where Rust crate dependencies are found for the
     /// specified unit.
-<<<<<<< HEAD
-    pub fn deps_dir(&self, unit: &Unit) -> &Path {
+    pub fn deps_dir(&self, unit: &Unit<'_>) -> &Path {
         if let Some(ref shared_dir) = self.shared_target_dir { 
             if !self.primary.contains(unit) {
                 return shared_dir.as_path();
             }
         }
-=======
-    pub fn deps_dir(&self, unit: &Unit<'_>) -> &Path {
->>>>>>> 79f962f8
         self.layout(unit.kind).deps()
     }
 
