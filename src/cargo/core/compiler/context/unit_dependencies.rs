--- conflicted
+++ resolved
@@ -154,26 +154,18 @@
                 return false;
             }
 
-<<<<<<< HEAD
-                // If the dependency is optional, then we're only activating it
-                // if the corresponding feature was activated
-                if dep.is_optional() {
-                    // Same for features this dependency is referenced
-                    if let Some(platform) = bcx.resolve.features(id).get(&*dep.name_in_toml()) {
-                        if !bcx.platform_activated(platform.as_ref(), unit.kind) {
-                            return false;
-                        }
-                    } else {
-                        return false;
-                    }                    
-                }
-=======
             // If the dependency is optional, then we're only activating it
             // if the corresponding feature was activated
-            if dep.is_optional() && !bcx.resolve.features(id).contains(&*dep.name_in_toml()) {
-                return false;
-            }
->>>>>>> e074068b
+            if dep.is_optional() {
+                // Same for features this dependency is referenced
+                if let Some(platform) = bcx.resolve.features(id).get(&*dep.name_in_toml()) {
+                    if !bcx.platform_activated(platform.as_ref(), unit.kind) {
+                        return false;
+                    }
+                } else {
+                    return false;
+                }                    
+            }
 
             // If we've gotten past all that, then this dependency is
             // actually used!
