use std::collections::{HashMap, HashSet, BTreeMap};
use std::rc::Rc;

#[allow(unused_imports)] // "ensure" seems to require "bail" be in scope (macro hygiene issue?)
use failure::{bail, ensure};
use log::debug;

use crate::core::interning::InternedString;
use crate::core::{Dependency, FeatureValue, PackageId, SourceId, Summary};
use crate::util::CargoResult;
use crate::util::{Platform, Graph};
use im_rc;

use super::errors::ActivateResult;
use super::types::{ConflictReason, DepInfo, GraphNode, Method, RcList, RegistryQueryer};

pub use super::encode::{EncodableDependency, EncodablePackageId, EncodableResolve};
pub use super::encode::{Metadata, WorkspaceResolve};
pub use super::resolve::Resolve;

// A `Context` is basically a bunch of local resolution information which is
// kept around for all `BacktrackFrame` instances. As a result, this runs the
// risk of being cloned *a lot* so we want to make this as cheap to clone as
// possible.
#[derive(Clone)]
pub struct Context {
    pub activations: Activations,
    pub resolve_features: im_rc::HashMap<PackageId, Rc<HashMap<InternedString, Option<Platform>>>>,
    pub links: im_rc::HashMap<InternedString, PackageId>,

    // These are two cheaply-cloneable lists (O(1) clone) which are effectively
    // hash maps but are built up as "construction lists". We'll iterate these
    // at the very end and actually construct the map that we're making.
    pub resolve_graph: RcList<GraphNode>,
    pub resolve_replacements: RcList<(PackageId, PackageId)>,

    // These warnings are printed after resolution.
    pub warnings: RcList<String>,
}

pub type Activations = im_rc::HashMap<(InternedString, SourceId), Rc<Vec<Summary>>>;

impl Context {
    pub fn new() -> Context {
        Context {
            resolve_graph: RcList::new(),
            resolve_features: im_rc::HashMap::new(),
            links: im_rc::HashMap::new(),
            resolve_replacements: RcList::new(),
            activations: im_rc::HashMap::new(),
            warnings: RcList::new(),
        }
    }

    /// Activate this summary by inserting it into our list of known activations.
    ///
    /// Returns true if this summary with the given method is already activated.
    pub fn flag_activated(&mut self, summary: &Summary, method: &Method<'_>) -> CargoResult<bool> {
        let id = summary.package_id();
        let prev = self
            .activations
            .entry((id.name(), id.source_id()))
            .or_insert_with(|| Rc::new(Vec::new()));
        if !prev.iter().any(|c| c == summary) {
            self.resolve_graph.push(GraphNode::Add(id));
            if let Some(link) = summary.links() {
                ensure!(
                    self.links.insert(link, id).is_none(),
                    "Attempting to resolve a dependency with more then one crate with the \
                     links={}.\nThis will not build as is. Consider rebuilding the .lock file.",
                    &*link
                );
            }
            Rc::make_mut(prev).push(summary.clone());
            return Ok(false);
        }
        debug!("checking if {} is already activated", summary.package_id());
        let (features, use_default) = match *method {
            Method::Everything
            | Method::Required {
                all_features: true, ..
            } => return Ok(false),
            Method::Required {
                features,
                uses_default_features,
                ..
            } => (features, uses_default_features),
        };

        let has_default_feature = summary.features().contains_key("default");
        Ok(match self.resolve_features.get(&id) {
            Some(prev) => {
                features.iter().all(|f| prev.contains_key(f))
                    && (!use_default || prev.contains_key("default") || !has_default_feature)
            }
            None => features.is_empty() && (!use_default || !has_default_feature),
        })
    }

    pub fn build_deps(
        &mut self,
        registry: &mut RegistryQueryer<'_>,
        parent: Option<&Summary>,
        candidate: &Summary,
        method: &Method<'_>,
    ) -> ActivateResult<Vec<DepInfo>> {
        // First, figure out our set of dependencies based on the requested set
        // of features. This also calculates what features we're going to enable
        // for our own dependencies.
        let deps = self.resolve_features(parent, candidate, method)?;

        // Next, transform all dependencies into a list of possible candidates
        // which can satisfy that dependency.
        let mut deps = deps
            .into_iter()
            .map(|(dep, features)| {
                let candidates = registry.query(&dep)?;
                Ok((dep, candidates, Rc::new(features.iter().map(|(k,_)| *k).collect())))
            })
            .collect::<CargoResult<Vec<DepInfo>>>()?;

        // Attempt to resolve dependencies with fewer candidates before trying
        // dependencies with more candidates.  This way if the dependency with
        // only one candidate can't be resolved we don't have to do a bunch of
        // work before we figure that out.
        deps.sort_by_key(|&(_, ref a, _)| a.len());

        Ok(deps)
    }

    pub fn prev_active(&self, dep: &Dependency) -> &[Summary] {
        self.activations
            .get(&(dep.package_name(), dep.source_id()))
            .map(|v| &v[..])
            .unwrap_or(&[])
    }

    pub fn is_active(&self, id: PackageId) -> bool {
        self.activations
            .get(&(id.name(), id.source_id()))
            .map(|v| v.iter().any(|s| s.package_id() == id))
            .unwrap_or(false)
    }

    /// checks whether all of `parent` and the keys of `conflicting activations`
    /// are still active
    pub fn is_conflicting(
        &self,
        parent: Option<PackageId>,
        conflicting_activations: &BTreeMap<PackageId, ConflictReason>,
    ) -> bool {
        conflicting_activations
            .keys()
            .chain(parent.as_ref())
            .all(|&id| self.is_active(id))
    }

    /// Return all dependencies and the features we want from them.
    fn resolve_features<'b>(
        &mut self,
        parent: Option<&Summary>,
        s: &'b Summary,
        method: &'b Method<'_>,
    ) -> ActivateResult<Vec<(Dependency, Vec<(InternedString, Option<Platform>)>)>> {
        let dev_deps = match *method {
            Method::Everything => true,
            Method::Required { dev_deps, .. } => dev_deps,
        };

        // First, filter by dev-dependencies
        let deps = s.dependencies();
        let deps = deps.iter().filter(|d| d.is_transitive() || dev_deps);

        let reqs = build_requirements(s, method)?;
        let mut ret = Vec::new();
        let mut used_features = HashSet::new();
        let default_dep = (false, Vec::new());

        // Next, collect all actually enabled dependencies and their features.
        for dep in deps {
            // Skip optional dependencies, but not those enabled through a
            // feature
            if dep.is_optional() && !reqs.deps.contains_key(&dep.name_in_toml()) {
                continue;
            }
            // So we want this dependency. Move the features we want from
            // `feature_deps` to `ret` and register ourselves as using this
            // name.
            let base = reqs.deps.get(&dep.name_in_toml()).unwrap_or(&default_dep);
            used_features.insert(dep.name_in_toml());
            let always_required = !dep.is_optional()
                && !s
                    .dependencies()
                    .iter()
                    .any(|d| d.is_optional() && d.name_in_toml() == dep.name_in_toml());
            if always_required && base.0 {
                self.warnings.push(format!(
                    "Package `{}` does not have feature `{}`. It has a required dependency \
                     with that name, but only optional dependencies can be used as features. \
                     This is currently a warning to ease the transition, but it will become an \
                     error in the future.",
                    s.package_id(),
                    dep.name_in_toml()
                ));
            }
            let mut base = base.1.clone();
            base.extend(dep.features().iter());
            for feature in base.iter() {
                if feature.contains('/') {
                    return Err(failure::format_err!(
                        "feature names may not contain slashes: `{}`",
                        feature
                    )
                    .into());
                }
            }
            // TODO danger => dep platform is copied to the feature platform! 
            ret.push((dep.clone(), base.into_iter().map(|f| (f, dep.platform().cloned())).collect()));
        }

        // Any entries in `reqs.dep` which weren't used are bugs in that the
        // package does not actually have those dependencies. We classified
        // them as dependencies in the first place because there is no such
        // feature, either.
        let remaining = reqs
            .deps
            .keys()
            .cloned()
            .filter(|s| !used_features.contains(s))
            .collect::<Vec<_>>();
        if !remaining.is_empty() {
            let features = remaining.join(", ");
            return Err(match parent {
                None => failure::format_err!(
                    "Package `{}` does not have these features: `{}`",
                    s.package_id(),
                    features
                )
                .into(),
                Some(p) => (p.package_id(), ConflictReason::MissingFeatures(features)).into(),
            });
        }

        // Record what list of features is active for this package.
        if !reqs.used.is_empty() {
            let pkgid = s.package_id();

            let set = Rc::make_mut(
                self.resolve_features
                    .entry(pkgid)
                    .or_insert_with(|| Rc::new(HashMap::new())),
            );

            for (k, v) in reqs.used {
                set.insert(k, v);
            }
        }

        Ok(ret)
    }

    pub fn resolve_replacements(&self) -> HashMap<PackageId, PackageId> {
        let mut replacements = HashMap::new();
        let mut cur = &self.resolve_replacements;
        while let Some(ref node) = cur.head {
            let (k, v) = node.0;
            replacements.insert(k, v);
            cur = &node.1;
        }
        replacements
    }

    pub fn graph(&self) -> Graph<PackageId, Vec<Dependency>> {
        let mut graph: Graph<PackageId, Vec<Dependency>> = Graph::new();
        let mut cur = &self.resolve_graph;
        while let Some(ref node) = cur.head {
            match node.0 {
                GraphNode::Add(ref p) => graph.add(p.clone()),
                GraphNode::Link(ref a, ref b, ref dep) => {
                    graph.link(a.clone(), b.clone()).push(dep.clone());
                }
            }
            cur = &node.1;
        }
        graph
    }
}

/// Takes requested features for a single package from the input Method and
/// recurses to find all requested features, dependencies and requested
/// dependency features in a Requirements object, returning it to the resolver.
fn build_requirements<'a, 'b: 'a>(
    s: &'a Summary,
    method: &'b Method<'_>,
) -> CargoResult<Requirements<'a>> {
    let mut reqs = Requirements::new(s);

    match *method {
        Method::Everything
        | Method::Required {
            all_features: true, ..
        } => {
            for (key, (platform, _)) in s.features().iter() {
                reqs.require_feature(*key, platform.as_ref())?;
            }
            for dep in s.dependencies().iter().filter(|d| d.is_optional()) {
                reqs.require_dependency(dep.name_in_toml());
            }
        }
        Method::Required {
            all_features: false,
            features: requested,
            ..
        } => {
            for item in requested.iter() {
                reqs.require_value(
                    &FeatureValue::new(*item, s), 
                    if let Some((platform, _)) = s.features().get(item) {
                        platform.as_ref()
                    } else {
                        None
                    }
                )?;
            }
        }
    }
    match *method {
        Method::Everything
        | Method::Required {
            uses_default_features: true,
            ..
        } => {
            if let Some((platform,_)) = s.features().get("default") {
                reqs.require_feature(InternedString::new("default"), platform.as_ref())?;
            }
        }
        Method::Required {
            uses_default_features: false,
            ..
        } => {}
    }
    Ok(reqs)
}

struct Requirements<'a> {
    summary: &'a Summary,
    // The deps map is a mapping of package name to list of features enabled.
    // Each package should be enabled, and each package should have the
    // specified set of features enabled. The boolean indicates whether this
    // package was specifically requested (rather than just requesting features
    // *within* this package).
    deps: HashMap<InternedString, (bool, Vec<InternedString>)>,
    // The used features set is the set of features which this local package had
    // enabled, which is later used when compiling to instruct the code what
    // features were enabled.
    used: HashMap<InternedString, Option<Platform>>,
    visited: HashMap<InternedString, Option<Platform>>,
}

impl<'r> Requirements<'r> {
    fn new(summary: &Summary) -> Requirements<'_> {
        Requirements {
            summary,
            deps: HashMap::new(),
            used: HashMap::new(),
            visited: HashMap::new(),
        }
    }

    fn require_crate_feature(&mut self, package: InternedString, feat: InternedString, platform: Option<&Platform>) {
        self.used.insert(package, platform.cloned());
        self.deps
            .entry(package)
            .or_insert((false, Vec::new()))
            .1
            .push(feat);
    }

    fn seen(&mut self, feat: InternedString, platform: Option<&Platform>) -> bool {
        if self.visited.insert(feat, platform.cloned()).is_some() {
            true
        } else {
            self.used.insert(feat, platform.cloned());
            false
        }
    }

    fn require_dependency(&mut self, pkg: InternedString) {
        if self.seen(pkg, None) {
            return;
        }
        self.deps.entry(pkg).or_insert((false, Vec::new())).0 = true;
    }

    fn require_feature(&mut self, feat: InternedString, platform: Option<&Platform>) -> CargoResult<()> {
        if feat.is_empty() || self.seen(feat, platform) {
            return Ok(());
        }
        for fv in self
            .summary
            .features()
            .get(feat.as_str())
            .expect("must be a valid feature").1.as_slice()
        {
<<<<<<< HEAD
            match fv {
                FeatureValue::Feature(ref dep_feat) if **dep_feat == *feat => bail!(
=======
            match *fv {
                FeatureValue::Feature(ref dep_feat) if **dep_feat == *feat => failure::bail!(
>>>>>>> 34320d21
                    "Cyclic feature dependency: feature `{}` depends on itself",
                    feat
                ),
                _ => {}
            }
            let platform = if let FeatureValue::Feature(feature) = fv {
                if let Some((platform, _)) = self.summary.features().get(feature) {
                    platform.as_ref()
                } else {
                    platform
                }
            } else {
                platform.clone()
            };
            self.require_value(&fv, platform)?;
        }
        Ok(())
    }

    fn require_value<'f>(&mut self, fv: &'f FeatureValue, platform: Option<&Platform>) -> CargoResult<()> {
        match fv {
            FeatureValue::Feature(feat) => self.require_feature(*feat, platform)?,
            FeatureValue::Crate(dep) => self.require_dependency(*dep),
            FeatureValue::CrateFeature(dep, dep_feat) => {
                self.require_crate_feature(*dep, *dep_feat, platform)
            }
        };
        Ok(())
    }
}<|MERGE_RESOLUTION|>--- conflicted
+++ resolved
@@ -402,13 +402,8 @@
             .get(feat.as_str())
             .expect("must be a valid feature").1.as_slice()
         {
-<<<<<<< HEAD
-            match fv {
-                FeatureValue::Feature(ref dep_feat) if **dep_feat == *feat => bail!(
-=======
             match *fv {
                 FeatureValue::Feature(ref dep_feat) if **dep_feat == *feat => failure::bail!(
->>>>>>> 34320d21
                     "Cyclic feature dependency: feature `{}` depends on itself",
                     feat
                 ),
