--- conflicted
+++ resolved
@@ -380,11 +380,7 @@
         warnings: RcList::new(),
     };
     let _p = profile::start("resolving");
-<<<<<<< HEAD
-    let cx = activate_deps_loop(cx, registry, summaries, config)?;
-=======
     let cx = activate_deps_loop(cx, registry, summaries, &config)?;
->>>>>>> af2dd19a
 
     let mut resolve = Resolve {
         graph: cx.graph(),
@@ -593,11 +589,7 @@
 fn activate_deps_loop<'a>(mut cx: Context<'a>,
                           registry: &mut Registry,
                           summaries: &[(Summary, Method)],
-<<<<<<< HEAD
-                          config: Option<&Config>)
-=======
                           config: &Option<&Config>)
->>>>>>> af2dd19a
                           -> CargoResult<Context<'a>> {
     // Note that a `BinaryHeap` is used for the remaining dependencies that need
     // activation. This heap is sorted such that the "largest value" is the most
@@ -648,7 +640,7 @@
         // like `Instant::now` by only checking every N iterations of this loop
         // to amortize the cost of the current time lookup.
         ticks += 1;
-        if let Some(config) = config {
+        if let &Some(config) = config {
             if config.shell().is_err_tty() &&
                 !printed &&
                 ticks % 1000 == 0 &&
