--- conflicted
+++ resolved
@@ -445,11 +445,8 @@
     pub weak_dep_features: bool,
     pub extra_link_arg: bool,
     pub credential_process: bool,
-<<<<<<< HEAD
+    pub configurable_env: bool,
     pub path_bases: bool,
-=======
-    pub configurable_env: bool,
->>>>>>> 4ae4aadc
 }
 
 const STABILIZED_COMPILE_PROGRESS: &str = "The progress bar is now always \
