//! Support for nightly features in Cargo itself.
//!
//! This file is the version of `feature_gate.rs` in upstream Rust for Cargo
//! itself and is intended to be the avenue for which new features in Cargo are
//! gated by default and then eventually stabilized. All known stable and
//! unstable features are tracked in this file.
//!
//! If you're reading this then you're likely interested in adding a feature to
//! Cargo, and the good news is that it shouldn't be too hard! To do this you'll
//! want to follow these steps:
//!
//! 1. Add your feature. Do this by searching for "look here" in this file and
//!    expanding the macro invocation that lists all features with your new
//!    feature.
//!
//! 2. Find the appropriate place to place the feature gate in Cargo itself. If
//!    you're extending the manifest format you'll likely just want to modify
//!    the `Manifest::feature_gate` function, but otherwise you may wish to
//!    place the feature gate elsewhere in Cargo.
//!
//! 3. To actually perform the feature gate, you'll want to have code that looks
//!    like:
//!
//! ```rust,compile_fail
//! use core::{Feature, Features};
//!
//! let feature = Feature::launch_into_space();
//! package.manifest().unstable_features().require(feature).chain_err(|| {
//!     "launching Cargo into space right now is unstable and may result in \
//!      unintended damage to your codebase, use with caution"
//! })?;
//! ```
//!
//! Notably you'll notice the `require` function called with your `Feature`, and
//! then you use `chain_err` to tack on more context for why the feature was
//! required when the feature isn't activated.
//!
//! 4. Update the unstable documentation at
//!    `src/doc/src/reference/unstable.md` to include a short description of
//!    how to use your new feature. When the feature is stabilized, be sure
//!    that the Cargo Guide or Reference is updated to fully document the
//!    feature and remove the entry from the Unstable section.
//!
//! And hopefully that's it! Bear with us though that this is, at the time of
//! this writing, a very new feature in Cargo. If the process differs from this
//! we'll be sure to update this documentation!

use std::cell::Cell;
use std::env;
use std::fmt;
use std::str::FromStr;

use anyhow::{bail, Error};
use serde::{Deserialize, Serialize};

use crate::util::errors::CargoResult;

pub const SEE_CHANNELS: &str =
    "See https://doc.rust-lang.org/book/appendix-07-nightly-rust.html for more information \
     about Rust release channels.";

/// The edition of the compiler (RFC 2052)
#[derive(Clone, Copy, Debug, Hash, PartialOrd, Ord, Eq, PartialEq, Serialize, Deserialize)]
pub enum Edition {
    /// The 2015 edition
    Edition2015,
    /// The 2018 edition
    Edition2018,
}

impl fmt::Display for Edition {
    fn fmt(&self, f: &mut fmt::Formatter<'_>) -> fmt::Result {
        match *self {
            Edition::Edition2015 => f.write_str("2015"),
            Edition::Edition2018 => f.write_str("2018"),
        }
    }
}
impl FromStr for Edition {
    type Err = Error;
    fn from_str(s: &str) -> Result<Self, Error> {
        match s {
            "2015" => Ok(Edition::Edition2015),
            "2018" => Ok(Edition::Edition2018),
            s if s.parse().map_or(false, |y: u16| y > 2020 && y < 2050) => bail!(
                "this version of Cargo is older than the `{}` edition, \
                 and only supports `2015` and `2018` editions.",
                s
            ),
            s => bail!(
                "supported edition values are `2015` or `2018`, but `{}` \
                 is unknown",
                s
            ),
        }
    }
}

#[derive(PartialEq)]
enum Status {
    Stable,
    Unstable,
}

macro_rules! features {
    (
        pub struct Features {
            $([$stab:ident] $feature:ident: bool,)*
        }
    ) => (
        #[derive(Default, Clone, Debug)]
        pub struct Features {
            $($feature: bool,)*
            activated: Vec<String>,
        }

        impl Feature {
            $(
                pub fn $feature() -> &'static Feature {
                    fn get(features: &Features) -> bool {
                        stab!($stab) == Status::Stable || features.$feature
                    }
                    static FEAT: Feature = Feature {
                        name: stringify!($feature),
                        get,
                    };
                    &FEAT
                }
            )*

            fn is_enabled(&self, features: &Features) -> bool {
                (self.get)(features)
            }
        }

        impl Features {
            fn status(&mut self, feature: &str) -> Option<(&mut bool, Status)> {
                if feature.contains("_") {
                    return None
                }
                let feature = feature.replace("-", "_");
                $(
                    if feature == stringify!($feature) {
                        return Some((&mut self.$feature, stab!($stab)))
                    }
                )*
                None
            }
        }
    )
}

macro_rules! stab {
    (stable) => {
        Status::Stable
    };
    (unstable) => {
        Status::Unstable
    };
}

// A listing of all features in Cargo.
//
// "look here"
//
// This is the macro that lists all stable and unstable features in Cargo.
// You'll want to add to this macro whenever you add a feature to Cargo, also
// following the directions above.
//
// Note that all feature names here are valid Rust identifiers, but the `_`
// character is translated to `-` when specified in the `cargo-features`
// manifest entry in `Cargo.toml`.
features! {
    pub struct Features {

        // A dummy feature that doesn't actually gate anything, but it's used in
        // testing to ensure that we can enable stable features.
        [stable] test_dummy_stable: bool,

        // A dummy feature that gates the usage of the `im-a-teapot` manifest
        // entry. This is basically just intended for tests.
        [unstable] test_dummy_unstable: bool,

        // Downloading packages from alternative registry indexes.
        [stable] alternative_registries: bool,

        // Using editions
        [stable] edition: bool,

        // Renaming a package in the manifest via the `package` key
        [stable] rename_dependency: bool,

        // Whether a lock file is published with this crate
        // This is deprecated, and will likely be removed in a future version.
        [unstable] publish_lockfile: bool,

        // Overriding profiles for dependencies.
        [stable] profile_overrides: bool,

        // "default-run" manifest option,
        [stable] default_run: bool,

        // Declarative build scripts.
        [unstable] metabuild: bool,

        // Specifying the 'public' attribute on dependencies
        [unstable] public_dependency: bool,

        // Allow to specify profiles other than 'dev', 'release', 'test', etc.
        [unstable] named_profiles: bool,

        // Opt-in new-resolver behavior.
        [unstable] resolver: bool,

        // Allow to specify whether binaries should be stripped.
        [unstable] strip: bool,
    }
}

pub struct Feature {
    name: &'static str,
    get: fn(&Features) -> bool,
}

impl Features {
    pub fn new(features: &[String], warnings: &mut Vec<String>) -> CargoResult<Features> {
        let mut ret = Features::default();
        for feature in features {
            ret.add(feature, warnings)?;
            ret.activated.push(feature.to_string());
        }
        Ok(ret)
    }

    fn add(&mut self, feature: &str, warnings: &mut Vec<String>) -> CargoResult<()> {
        let (slot, status) = match self.status(feature) {
            Some(p) => p,
            None => bail!("unknown cargo feature `{}`", feature),
        };

        if *slot {
            bail!("the cargo feature `{}` has already been activated", feature);
        }

        match status {
            Status::Stable => {
                let warning = format!(
                    "the cargo feature `{}` is now stable \
                     and is no longer necessary to be listed \
                     in the manifest",
                    feature
                );
                warnings.push(warning);
            }
            Status::Unstable if !nightly_features_allowed() => bail!(
                "the cargo feature `{}` requires a nightly version of \
                 Cargo, but this is the `{}` channel\n\
                 {}",
                feature,
                channel(),
                SEE_CHANNELS
            ),
            Status::Unstable => {}
        }

        *slot = true;

        Ok(())
    }

    pub fn activated(&self) -> &[String] {
        &self.activated
    }

    pub fn require(&self, feature: &Feature) -> CargoResult<()> {
        if feature.is_enabled(self) {
            Ok(())
        } else {
            let feature = feature.name.replace("_", "-");
            let mut msg = format!("feature `{}` is required", feature);

            if nightly_features_allowed() {
                let s = format!(
                    "\n\nconsider adding `cargo-features = [\"{0}\"]` \
                     to the manifest",
                    feature
                );
                msg.push_str(&s);
            } else {
                let s = format!(
                    "\n\n\
                     this Cargo does not support nightly features, but if you\n\
                     switch to nightly channel you can add\n\
                     `cargo-features = [\"{}\"]` to enable this feature",
                    feature
                );
                msg.push_str(&s);
            }
            bail!("{}", msg);
        }
    }

    pub fn is_enabled(&self, feature: &Feature) -> bool {
        feature.is_enabled(self)
    }
}

/// A parsed representation of all unstable flags that Cargo accepts.
///
/// Cargo, like `rustc`, accepts a suite of `-Z` flags which are intended for
/// gating unstable functionality to Cargo. These flags are only available on
/// the nightly channel of Cargo.
///
/// This struct doesn't have quite the same convenience macro that the features
/// have above, but the procedure should still be relatively stable for adding a
/// new unstable flag:
///
/// 1. First, add a field to this `CliUnstable` structure. All flags are allowed
///    to have a value as the `-Z` flags are either of the form `-Z foo` or
///    `-Z foo=bar`, and it's up to you how to parse `bar`.
///
/// 2. Add an arm to the match statement in `CliUnstable::add` below to match on
///    your new flag. The key (`k`) is what you're matching on and the value is
///    in `v`.
///
/// 3. (optional) Add a new parsing function to parse your datatype. As of now
///    there's an example for `bool`, but more can be added!
///
/// 4. In Cargo use `config.cli_unstable()` to get a reference to this structure
///    and then test for your flag or your value and act accordingly.
///
/// If you have any trouble with this, please let us know!
#[derive(Default, Debug, Deserialize)]
#[serde(default, rename_all = "kebab-case")]
pub struct CliUnstable {
    pub print_im_a_teapot: bool,
    pub unstable_options: bool,
    pub no_index_update: bool,
    pub avoid_dev_deps: bool,
    pub minimal_versions: bool,
    pub package_features: bool,
    pub advanced_env: bool,
    pub config_include: bool,
    pub dual_proc_macros: bool,
    pub mtime_on_use: bool,
    pub named_profiles: bool,
    pub binary_dep_depinfo: bool,
    #[serde(deserialize_with = "deserialize_build_std")]
    pub build_std: Option<Vec<String>>,
    pub build_std_features: Option<Vec<String>>,
    pub timings: Option<Vec<String>>,
    pub doctest_xcompile: bool,
    pub panic_abort_tests: bool,
    pub jobserver_per_rustc: bool,
    pub features: Option<Vec<String>>,
    pub separate_nightlies: bool,
    pub multitarget: bool,
    pub rustdoc_map: bool,
    pub terminal_width: Option<Option<usize>>,
    pub namespaced_features: bool,
    pub weak_dep_features: bool,
    pub extra_link_arg: bool,
<<<<<<< HEAD
    pub http_registry: bool,
=======
    pub credential_process: bool,
>>>>>>> a3c2627f
}

fn deserialize_build_std<'de, D>(deserializer: D) -> Result<Option<Vec<String>>, D::Error>
where
    D: serde::Deserializer<'de>,
{
    let crates = match <Option<Vec<String>>>::deserialize(deserializer)? {
        Some(list) => list,
        None => return Ok(None),
    };
    let v = crates.join(",");
    Ok(Some(
        crate::core::compiler::standard_lib::parse_unstable_flag(Some(&v)),
    ))
}

impl CliUnstable {
    pub fn parse(&mut self, flags: &[String]) -> CargoResult<()> {
        if !flags.is_empty() && !nightly_features_allowed() {
            bail!(
                "the `-Z` flag is only accepted on the nightly channel of Cargo, \
                 but this is the `{}` channel\n\
                 {}",
                channel(),
                SEE_CHANNELS
            );
        }
        for flag in flags {
            self.add(flag)?;
        }
        Ok(())
    }

    fn add(&mut self, flag: &str) -> CargoResult<()> {
        let mut parts = flag.splitn(2, '=');
        let k = parts.next().unwrap();
        let v = parts.next();

        fn parse_bool(key: &str, value: Option<&str>) -> CargoResult<bool> {
            match value {
                None | Some("yes") => Ok(true),
                Some("no") => Ok(false),
                Some(s) => bail!("flag -Z{} expected `no` or `yes`, found: `{}`", key, s),
            }
        }

        fn parse_timings(value: Option<&str>) -> Vec<String> {
            match value {
                None => vec!["html".to_string(), "info".to_string()],
                Some(v) => v.split(',').map(|s| s.to_string()).collect(),
            }
        }

        fn parse_features(value: Option<&str>) -> Vec<String> {
            match value {
                None => Vec::new(),
                Some(v) => v.split(',').map(|s| s.to_string()).collect(),
            }
        }

        // Asserts that there is no argument to the flag.
        fn parse_empty(key: &str, value: Option<&str>) -> CargoResult<bool> {
            if let Some(v) = value {
                bail!("flag -Z{} does not take a value, found: `{}`", key, v);
            }
            Ok(true)
        }

        fn parse_usize_opt(value: Option<&str>) -> CargoResult<Option<usize>> {
            Ok(match value {
                Some(value) => match value.parse::<usize>() {
                    Ok(value) => Some(value),
                    Err(e) => bail!("expected a number, found: {}", e),
                },
                None => None,
            })
        }

        match k {
            "print-im-a-teapot" => self.print_im_a_teapot = parse_bool(k, v)?,
            "unstable-options" => self.unstable_options = parse_empty(k, v)?,
            "no-index-update" => self.no_index_update = parse_empty(k, v)?,
            "avoid-dev-deps" => self.avoid_dev_deps = parse_empty(k, v)?,
            "minimal-versions" => self.minimal_versions = parse_empty(k, v)?,
            "package-features" => self.package_features = parse_empty(k, v)?,
            "advanced-env" => self.advanced_env = parse_empty(k, v)?,
            "config-include" => self.config_include = parse_empty(k, v)?,
            "dual-proc-macros" => self.dual_proc_macros = parse_empty(k, v)?,
            // can also be set in .cargo/config or with and ENV
            "mtime-on-use" => self.mtime_on_use = parse_empty(k, v)?,
            "named-profiles" => self.named_profiles = parse_empty(k, v)?,
            "binary-dep-depinfo" => self.binary_dep_depinfo = parse_empty(k, v)?,
            "build-std" => {
                self.build_std = Some(crate::core::compiler::standard_lib::parse_unstable_flag(v))
            }
            "build-std-features" => self.build_std_features = Some(parse_features(v)),
            "timings" => self.timings = Some(parse_timings(v)),
            "doctest-xcompile" => self.doctest_xcompile = parse_empty(k, v)?,
            "panic-abort-tests" => self.panic_abort_tests = parse_empty(k, v)?,
            "jobserver-per-rustc" => self.jobserver_per_rustc = parse_empty(k, v)?,
            "features" => self.features = Some(parse_features(v)),
            "separate-nightlies" => self.separate_nightlies = parse_empty(k, v)?,
            "multitarget" => self.multitarget = parse_empty(k, v)?,
            "rustdoc-map" => self.rustdoc_map = parse_empty(k, v)?,
            "terminal-width" => self.terminal_width = Some(parse_usize_opt(v)?),
            "namespaced-features" => self.namespaced_features = parse_empty(k, v)?,
            "weak-dep-features" => self.weak_dep_features = parse_empty(k, v)?,
            "extra-link-arg" => self.extra_link_arg = parse_empty(k, v)?,
<<<<<<< HEAD
            "http-registry" => self.http_registry = parse_empty(k, v)?,
=======
            "credential-process" => self.credential_process = parse_empty(k, v)?,
>>>>>>> a3c2627f
            _ => bail!("unknown `-Z` flag specified: {}", k),
        }

        Ok(())
    }

    /// Generates an error if `-Z unstable-options` was not used.
    /// Intended to be used when a user passes a command-line flag that
    /// requires `-Z unstable-options`.
    pub fn fail_if_stable_opt(&self, flag: &str, issue: u32) -> CargoResult<()> {
        if !self.unstable_options {
            let see = format!(
                "See https://github.com/rust-lang/cargo/issues/{} for more \
                 information about the `{}` flag.",
                issue, flag
            );
            if nightly_features_allowed() {
                bail!(
                    "the `{}` flag is unstable, pass `-Z unstable-options` to enable it\n\
                     {}",
                    flag,
                    see
                );
            } else {
                bail!(
                    "the `{}` flag is unstable, and only available on the nightly channel \
                     of Cargo, but this is the `{}` channel\n\
                     {}\n\
                     {}",
                    flag,
                    channel(),
                    SEE_CHANNELS,
                    see
                );
            }
        }
        Ok(())
    }
}

/// Returns the current release channel ("stable", "beta", "nightly", "dev").
pub fn channel() -> String {
    if let Ok(override_channel) = env::var("__CARGO_TEST_CHANNEL_OVERRIDE_DO_NOT_USE_THIS") {
        return override_channel;
    }
    if let Ok(staging) = env::var("RUSTC_BOOTSTRAP") {
        if staging == "1" {
            return "dev".to_string();
        }
    }
    crate::version()
        .cfg_info
        .map(|c| c.release_channel)
        .unwrap_or_else(|| String::from("dev"))
}

thread_local!(
    static NIGHTLY_FEATURES_ALLOWED: Cell<bool> = Cell::new(false);
    static ENABLE_NIGHTLY_FEATURES: Cell<bool> = Cell::new(false);
);

/// This is a little complicated.
/// This should return false if:
/// - this is an artifact of the rustc distribution process for "stable" or for "beta"
/// - this is an `#[test]` that does not opt in with `enable_nightly_features`
/// - this is a integration test that uses `ProcessBuilder`
///      that does not opt in with `masquerade_as_nightly_cargo`
/// This should return true if:
/// - this is an artifact of the rustc distribution process for "nightly"
/// - this is being used in the rustc distribution process internally
/// - this is a cargo executable that was built from source
/// - this is an `#[test]` that called `enable_nightly_features`
/// - this is a integration test that uses `ProcessBuilder`
///       that called `masquerade_as_nightly_cargo`
pub fn nightly_features_allowed() -> bool {
    if ENABLE_NIGHTLY_FEATURES.with(|c| c.get()) {
        return true;
    }
    match &channel()[..] {
        "nightly" | "dev" => NIGHTLY_FEATURES_ALLOWED.with(|c| c.get()),
        _ => false,
    }
}

/// Allows nightly features to be enabled for this thread, but only if the
/// development channel is nightly or dev.
///
/// Used by cargo main to ensure that a cargo build from source has nightly features
pub fn maybe_allow_nightly_features() {
    NIGHTLY_FEATURES_ALLOWED.with(|c| c.set(true));
}

/// Forcibly enables nightly features for this thread.
///
/// Used by tests to allow the use of nightly features.
pub fn enable_nightly_features() {
    ENABLE_NIGHTLY_FEATURES.with(|c| c.set(true));
}<|MERGE_RESOLUTION|>--- conflicted
+++ resolved
@@ -360,11 +360,8 @@
     pub namespaced_features: bool,
     pub weak_dep_features: bool,
     pub extra_link_arg: bool,
-<<<<<<< HEAD
+    pub credential_process: bool,
     pub http_registry: bool,
-=======
-    pub credential_process: bool,
->>>>>>> a3c2627f
 }
 
 fn deserialize_build_std<'de, D>(deserializer: D) -> Result<Option<Vec<String>>, D::Error>
@@ -473,11 +470,8 @@
             "namespaced-features" => self.namespaced_features = parse_empty(k, v)?,
             "weak-dep-features" => self.weak_dep_features = parse_empty(k, v)?,
             "extra-link-arg" => self.extra_link_arg = parse_empty(k, v)?,
-<<<<<<< HEAD
+            "credential-process" => self.credential_process = parse_empty(k, v)?,
             "http-registry" => self.http_registry = parse_empty(k, v)?,
-=======
-            "credential-process" => self.credential_process = parse_empty(k, v)?,
->>>>>>> a3c2627f
             _ => bail!("unknown `-Z` flag specified: {}", k),
         }
 
